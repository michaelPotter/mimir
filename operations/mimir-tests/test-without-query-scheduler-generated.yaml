apiVersion: v1
kind: Namespace
metadata:
  name: default
---
apiVersion: policy/v1
kind: PodDisruptionBudget
metadata:
  labels:
    name: ingester-pdb
  name: ingester-pdb
  namespace: default
spec:
  maxUnavailable: 1
  selector:
    matchLabels:
      name: ingester
---
apiVersion: policy/v1
kind: PodDisruptionBudget
metadata:
  labels:
    name: store-gateway-pdb
  name: store-gateway-pdb
  namespace: default
spec:
  maxUnavailable: 2
  selector:
    matchLabels:
      name: store-gateway
---
apiVersion: v1
data:
  overrides.yaml: |
    overrides: {}
kind: ConfigMap
metadata:
  name: overrides
  namespace: default
---
apiVersion: v1
kind: Service
metadata:
  labels:
    name: compactor
  name: compactor
  namespace: default
spec:
  clusterIP: None
  ports:
  - name: compactor-http-metrics
    port: 8080
    targetPort: 8080
  - name: compactor-grpc
    port: 9095
    targetPort: 9095
  - name: compactor-gossip-ring
    port: 7946
    targetPort: 7946
  selector:
    name: compactor
---
apiVersion: v1
kind: Service
metadata:
  labels:
    name: distributor
  name: distributor
  namespace: default
spec:
  clusterIP: None
  ports:
  - name: distributor-http-metrics
    port: 8080
    targetPort: 8080
  - name: distributor-grpc
    port: 9095
    targetPort: 9095
  - name: distributor-gossip-ring
    port: 7946
    targetPort: 7946
  selector:
    name: distributor
---
apiVersion: v1
kind: Service
metadata:
  name: gossip-ring
  namespace: default
spec:
  clusterIP: None
  ports:
  - name: gossip-ring
    port: 7946
    protocol: TCP
    targetPort: 7946
  selector:
    gossip_ring_member: "true"
---
apiVersion: v1
kind: Service
metadata:
  labels:
    name: ingester
  name: ingester
  namespace: default
spec:
  ports:
  - name: ingester-http-metrics
    port: 8080
    targetPort: 8080
  - name: ingester-grpc
    port: 9095
    targetPort: 9095
  - name: ingester-gossip-ring
    port: 7946
    targetPort: 7946
  selector:
    name: ingester
---
apiVersion: v1
kind: Service
metadata:
  labels:
    name: memcached
  name: memcached
  namespace: default
spec:
  clusterIP: None
  ports:
  - name: memcached-client
    port: 11211
    targetPort: 11211
  - name: exporter-http-metrics
    port: 9150
    targetPort: 9150
  selector:
    name: memcached
---
apiVersion: v1
kind: Service
metadata:
  labels:
    name: memcached-frontend
  name: memcached-frontend
  namespace: default
spec:
  clusterIP: None
  ports:
  - name: memcached-client
    port: 11211
    targetPort: 11211
  - name: exporter-http-metrics
    port: 9150
    targetPort: 9150
  selector:
    name: memcached-frontend
---
apiVersion: v1
kind: Service
metadata:
  labels:
    name: memcached-index-queries
  name: memcached-index-queries
  namespace: default
spec:
  clusterIP: None
  ports:
  - name: memcached-client
    port: 11211
    targetPort: 11211
  - name: exporter-http-metrics
    port: 9150
    targetPort: 9150
  selector:
    name: memcached-index-queries
---
apiVersion: v1
kind: Service
metadata:
  labels:
    name: memcached-metadata
  name: memcached-metadata
  namespace: default
spec:
  clusterIP: None
  ports:
  - name: memcached-client
    port: 11211
    targetPort: 11211
  - name: exporter-http-metrics
    port: 9150
    targetPort: 9150
  selector:
    name: memcached-metadata
---
apiVersion: v1
kind: Service
metadata:
  labels:
    name: querier
  name: querier
  namespace: default
spec:
  ports:
  - name: querier-http-metrics
    port: 8080
    targetPort: 8080
  - name: querier-grpc
    port: 9095
    targetPort: 9095
  - name: querier-gossip-ring
    port: 7946
    targetPort: 7946
  selector:
    name: querier
---
apiVersion: v1
kind: Service
metadata:
  labels:
    name: query-frontend
  name: query-frontend
  namespace: default
spec:
  ports:
  - name: query-frontend-http-metrics
    port: 8080
    targetPort: 8080
  - name: query-frontend-grpc
    port: 9095
    targetPort: 9095
  selector:
    name: query-frontend
---
apiVersion: v1
kind: Service
metadata:
  labels:
    name: query-frontend
  name: query-frontend-discovery
  namespace: default
spec:
  clusterIP: None
  ports:
  - name: query-frontend-http-metrics
    port: 8080
    targetPort: 8080
  - name: query-frontend-grpc
    port: 9095
    targetPort: 9095
  publishNotReadyAddresses: true
  selector:
    name: query-frontend
---
apiVersion: v1
kind: Service
metadata:
  labels:
    name: store-gateway
  name: store-gateway
  namespace: default
spec:
  ports:
  - name: store-gateway-http-metrics
    port: 8080
    targetPort: 8080
  - name: store-gateway-grpc
    port: 9095
    targetPort: 9095
  - name: store-gateway-gossip-ring
    port: 7946
    targetPort: 7946
  selector:
    name: store-gateway
---
apiVersion: apps/v1
kind: Deployment
metadata:
  name: distributor
  namespace: default
spec:
  minReadySeconds: 10
  replicas: 3
  revisionHistoryLimit: 10
  selector:
    matchLabels:
      name: distributor
  strategy:
    rollingUpdate:
      maxSurge: 5
      maxUnavailable: 1
  template:
    metadata:
      labels:
        gossip_ring_member: "true"
        name: distributor
    spec:
      containers:
      - args:
        - -distributor.ha-tracker.enable=true
        - -distributor.ha-tracker.enable-for-all-users=true
        - -distributor.ha-tracker.etcd.endpoints=etcd-client.default.svc.cluster.local.:2379
        - -distributor.ha-tracker.prefix=prom_ha/
        - -distributor.ha-tracker.store=etcd
        - -distributor.health-check-ingesters=true
        - -distributor.ingestion-burst-size=200000
        - -distributor.ingestion-rate-limit=10000
        - -distributor.ring.prefix=
        - -distributor.ring.store=memberlist
        - -ingester.ring.heartbeat-timeout=10m
        - -ingester.ring.prefix=
        - -ingester.ring.replication-factor=3
        - -ingester.ring.store=memberlist
        - -mem-ballast-size-bytes=1073741824
        - -memberlist.bind-port=7946
        - -memberlist.join=dns+gossip-ring.default.svc.cluster.local:7946
        - -runtime-config.file=/etc/mimir/overrides.yaml
        - -server.grpc.keepalive.max-connection-age=2m
        - -server.grpc.keepalive.max-connection-age-grace=5m
        - -server.grpc.keepalive.max-connection-idle=1m
        - -server.grpc.keepalive.min-time-between-pings=10s
        - -server.grpc.keepalive.ping-without-stream-allowed=true
        - -server.http-listen-port=8080
        - -target=distributor
        - -usage-stats.installation-mode=jsonnet
<<<<<<< HEAD
        image: grafana/mimir:2.7.2
=======
        image: grafana/mimir:2.8.0
>>>>>>> 087c45a0
        imagePullPolicy: IfNotPresent
        name: distributor
        ports:
        - containerPort: 8080
          name: http-metrics
        - containerPort: 9095
          name: grpc
        - containerPort: 7946
          name: gossip-ring
        readinessProbe:
          httpGet:
            path: /ready
            port: 8080
          initialDelaySeconds: 15
          timeoutSeconds: 1
        resources:
          limits:
            memory: 4Gi
          requests:
            cpu: "2"
            memory: 2Gi
        volumeMounts:
        - mountPath: /etc/mimir
          name: overrides
      topologySpreadConstraints:
      - labelSelector:
          matchLabels:
            name: distributor
        maxSkew: 1
        topologyKey: kubernetes.io/hostname
        whenUnsatisfiable: ScheduleAnyway
      volumes:
      - configMap:
          name: overrides
        name: overrides
---
apiVersion: apps/v1
kind: Deployment
metadata:
  name: querier
  namespace: default
spec:
  minReadySeconds: 10
  replicas: 6
  revisionHistoryLimit: 10
  selector:
    matchLabels:
      name: querier
  strategy:
    rollingUpdate:
      maxSurge: 5
      maxUnavailable: 1
  template:
    metadata:
      labels:
        gossip_ring_member: "true"
        name: querier
    spec:
      containers:
      - args:
        - -blocks-storage.bucket-store.metadata-cache.backend=memcached
        - -blocks-storage.bucket-store.metadata-cache.memcached.addresses=dnssrvnoa+memcached-metadata.default.svc.cluster.local:11211
        - -blocks-storage.bucket-store.metadata-cache.memcached.max-async-concurrency=50
        - -blocks-storage.bucket-store.metadata-cache.memcached.max-item-size=1048576
        - -blocks-storage.bucket-store.sync-dir=/data/tsdb
        - -blocks-storage.bucket-store.sync-interval=15m
        - -blocks-storage.gcs.bucket-name=blocks-bucket
        - -common.storage.backend=gcs
        - -distributor.health-check-ingesters=true
        - -ingester.ring.heartbeat-timeout=10m
        - -ingester.ring.prefix=
        - -ingester.ring.replication-factor=3
        - -ingester.ring.store=memberlist
        - -mem-ballast-size-bytes=268435456
        - -memberlist.bind-port=7946
        - -memberlist.join=dns+gossip-ring.default.svc.cluster.local:7946
        - -querier.frontend-address=query-frontend-discovery.default.svc.cluster.local:9095
        - -querier.frontend-client.grpc-max-send-msg-size=104857600
        - -querier.max-concurrent=8
        - -querier.max-partial-query-length=768h
        - -runtime-config.file=/etc/mimir/overrides.yaml
        - -server.grpc.keepalive.min-time-between-pings=10s
        - -server.grpc.keepalive.ping-without-stream-allowed=true
        - -server.http-listen-port=8080
        - -store-gateway.sharding-ring.prefix=
        - -store-gateway.sharding-ring.replication-factor=3
        - -store-gateway.sharding-ring.store=memberlist
        - -target=querier
        - -usage-stats.installation-mode=jsonnet
        env:
        - name: JAEGER_REPORTER_MAX_QUEUE_SIZE
          value: "1024"
<<<<<<< HEAD
        image: grafana/mimir:2.7.2
=======
        image: grafana/mimir:2.8.0
>>>>>>> 087c45a0
        imagePullPolicy: IfNotPresent
        name: querier
        ports:
        - containerPort: 8080
          name: http-metrics
        - containerPort: 9095
          name: grpc
        - containerPort: 7946
          name: gossip-ring
        readinessProbe:
          httpGet:
            path: /ready
            port: 8080
          initialDelaySeconds: 15
          timeoutSeconds: 1
        resources:
          limits:
            memory: 24Gi
          requests:
            cpu: "1"
            memory: 12Gi
        volumeMounts:
        - mountPath: /etc/mimir
          name: overrides
      topologySpreadConstraints:
      - labelSelector:
          matchLabels:
            name: querier
        maxSkew: 1
        topologyKey: kubernetes.io/hostname
        whenUnsatisfiable: ScheduleAnyway
      volumes:
      - configMap:
          name: overrides
        name: overrides
---
apiVersion: apps/v1
kind: Deployment
metadata:
  name: query-frontend
  namespace: default
spec:
  minReadySeconds: 10
  replicas: 2
  revisionHistoryLimit: 10
  selector:
    matchLabels:
      name: query-frontend
  strategy:
    rollingUpdate:
      maxSurge: 1
      maxUnavailable: 1
  template:
    metadata:
      labels:
        name: query-frontend
    spec:
      containers:
      - args:
        - -query-frontend.align-queries-with-step=false
        - -query-frontend.cache-results=true
        - -query-frontend.max-cache-freshness=10m
        - -query-frontend.max-total-query-length=12000h
        - -query-frontend.results-cache.backend=memcached
        - -query-frontend.results-cache.memcached.addresses=dnssrvnoa+memcached-frontend.default.svc.cluster.local:11211
        - -query-frontend.results-cache.memcached.max-item-size=5242880
        - -query-frontend.results-cache.memcached.timeout=500ms
        - -runtime-config.file=/etc/mimir/overrides.yaml
        - -server.grpc.keepalive.min-time-between-pings=10s
        - -server.grpc.keepalive.ping-without-stream-allowed=true
        - -server.http-listen-port=8080
        - -target=query-frontend
        - -usage-stats.installation-mode=jsonnet
<<<<<<< HEAD
        image: grafana/mimir:2.7.2
=======
        image: grafana/mimir:2.8.0
>>>>>>> 087c45a0
        imagePullPolicy: IfNotPresent
        name: query-frontend
        ports:
        - containerPort: 8080
          name: http-metrics
        - containerPort: 9095
          name: grpc
        readinessProbe:
          httpGet:
            path: /ready
            port: 8080
          initialDelaySeconds: 15
          timeoutSeconds: 1
        resources:
          limits:
            memory: 1200Mi
          requests:
            cpu: "2"
            memory: 600Mi
        volumeMounts:
        - mountPath: /etc/mimir
          name: overrides
      topologySpreadConstraints:
      - labelSelector:
          matchLabels:
            name: query-frontend
        maxSkew: 1
        topologyKey: kubernetes.io/hostname
        whenUnsatisfiable: ScheduleAnyway
      volumes:
      - configMap:
          name: overrides
        name: overrides
---
apiVersion: apps/v1
kind: StatefulSet
metadata:
  labels:
    name: compactor
  name: compactor
  namespace: default
spec:
  podManagementPolicy: Parallel
  replicas: 1
  selector:
    matchLabels:
      name: compactor
  serviceName: compactor
  template:
    metadata:
      labels:
        gossip_ring_member: "true"
        name: compactor
    spec:
      containers:
      - args:
        - -blocks-storage.gcs.bucket-name=blocks-bucket
        - -common.storage.backend=gcs
        - -compactor.block-ranges=2h,12h,24h
        - -compactor.blocks-retention-period=0
        - -compactor.cleanup-interval=15m
        - -compactor.compaction-concurrency=1
        - -compactor.compaction-interval=30m
        - -compactor.compactor-tenant-shard-size=1
        - -compactor.data-dir=/data
        - -compactor.deletion-delay=2h
        - -compactor.first-level-compaction-wait-period=25m
        - -compactor.max-closing-blocks-concurrency=2
        - -compactor.max-opening-blocks-concurrency=4
        - -compactor.ring.prefix=
        - -compactor.ring.store=memberlist
        - -compactor.ring.wait-stability-min-duration=1m
        - -compactor.split-and-merge-shards=0
        - -compactor.split-groups=1
        - -compactor.symbols-flushers-concurrency=4
        - -memberlist.bind-port=7946
        - -memberlist.join=dns+gossip-ring.default.svc.cluster.local:7946
        - -runtime-config.file=/etc/mimir/overrides.yaml
        - -server.grpc.keepalive.min-time-between-pings=10s
        - -server.grpc.keepalive.ping-without-stream-allowed=true
        - -server.http-listen-port=8080
        - -target=compactor
        - -usage-stats.installation-mode=jsonnet
<<<<<<< HEAD
        image: grafana/mimir:2.7.2
=======
        image: grafana/mimir:2.8.0
>>>>>>> 087c45a0
        imagePullPolicy: IfNotPresent
        name: compactor
        ports:
        - containerPort: 8080
          name: http-metrics
        - containerPort: 9095
          name: grpc
        - containerPort: 7946
          name: gossip-ring
        readinessProbe:
          httpGet:
            path: /ready
            port: 8080
          initialDelaySeconds: 15
          timeoutSeconds: 1
        resources:
          limits:
            memory: 6Gi
          requests:
            cpu: 1
            memory: 6Gi
        volumeMounts:
        - mountPath: /data
          name: compactor-data
        - mountPath: /etc/mimir
          name: overrides
      securityContext:
        runAsUser: 0
      terminationGracePeriodSeconds: 900
      volumes:
      - configMap:
          name: overrides
        name: overrides
  updateStrategy:
    type: RollingUpdate
  volumeClaimTemplates:
  - apiVersion: v1
    kind: PersistentVolumeClaim
    metadata:
      name: compactor-data
    spec:
      accessModes:
      - ReadWriteOnce
      resources:
        requests:
          storage: 250Gi
      storageClassName: standard
---
apiVersion: apps/v1
kind: StatefulSet
metadata:
  labels:
    name: ingester
  name: ingester
  namespace: default
spec:
  podManagementPolicy: Parallel
  replicas: 3
  selector:
    matchLabels:
      name: ingester
  serviceName: ingester
  template:
    metadata:
      labels:
        gossip_ring_member: "true"
        name: ingester
    spec:
      affinity:
        podAntiAffinity:
          requiredDuringSchedulingIgnoredDuringExecution:
          - labelSelector:
              matchLabels:
                name: ingester
            topologyKey: kubernetes.io/hostname
      containers:
      - args:
        - -blocks-storage.gcs.bucket-name=blocks-bucket
        - -blocks-storage.tsdb.block-ranges-period=2h
        - -blocks-storage.tsdb.dir=/data/tsdb
        - -blocks-storage.tsdb.head-compaction-interval=15m
        - -blocks-storage.tsdb.ship-interval=1m
        - -blocks-storage.tsdb.wal-replay-concurrency=3
        - -common.storage.backend=gcs
        - -distributor.health-check-ingesters=true
        - -ingester.max-global-metadata-per-metric=10
        - -ingester.max-global-metadata-per-user=30000
        - -ingester.max-global-series-per-user=150000
        - -ingester.ring.heartbeat-timeout=10m
        - -ingester.ring.num-tokens=512
        - -ingester.ring.prefix=
        - -ingester.ring.replication-factor=3
        - -ingester.ring.store=memberlist
        - -ingester.ring.tokens-file-path=/data/tokens
        - -ingester.ring.unregister-on-shutdown=true
        - -memberlist.bind-port=7946
        - -memberlist.join=dns+gossip-ring.default.svc.cluster.local:7946
        - -runtime-config.file=/etc/mimir/overrides.yaml
        - -server.grpc-max-concurrent-streams=10000
        - -server.grpc.keepalive.min-time-between-pings=10s
        - -server.grpc.keepalive.ping-without-stream-allowed=true
        - -server.http-listen-port=8080
        - -target=ingester
        - -usage-stats.installation-mode=jsonnet
<<<<<<< HEAD
        image: grafana/mimir:2.7.2
=======
        image: grafana/mimir:2.8.0
>>>>>>> 087c45a0
        imagePullPolicy: IfNotPresent
        name: ingester
        ports:
        - containerPort: 8080
          name: http-metrics
        - containerPort: 9095
          name: grpc
        - containerPort: 7946
          name: gossip-ring
        readinessProbe:
          httpGet:
            path: /ready
            port: 8080
          initialDelaySeconds: 15
          timeoutSeconds: 1
        resources:
          limits:
            memory: 25Gi
          requests:
            cpu: "4"
            memory: 15Gi
        volumeMounts:
        - mountPath: /data
          name: ingester-data
        - mountPath: /etc/mimir
          name: overrides
      securityContext:
        runAsUser: 0
      terminationGracePeriodSeconds: 1200
      volumes:
      - configMap:
          name: overrides
        name: overrides
  updateStrategy:
    type: RollingUpdate
  volumeClaimTemplates:
  - apiVersion: v1
    kind: PersistentVolumeClaim
    metadata:
      name: ingester-data
    spec:
      accessModes:
      - ReadWriteOnce
      resources:
        requests:
          storage: 100Gi
      storageClassName: fast
---
apiVersion: apps/v1
kind: StatefulSet
metadata:
  name: memcached
  namespace: default
spec:
  replicas: 3
  selector:
    matchLabels:
      name: memcached
  serviceName: memcached
  template:
    metadata:
      labels:
        name: memcached
    spec:
      affinity:
        podAntiAffinity:
          requiredDuringSchedulingIgnoredDuringExecution:
          - labelSelector:
              matchLabels:
                name: memcached
            topologyKey: kubernetes.io/hostname
      containers:
      - args:
        - -m 6144
        - -I 1m
        - -c 16384
        - -v
        image: memcached:1.6.19-alpine
        imagePullPolicy: IfNotPresent
        name: memcached
        ports:
        - containerPort: 11211
          name: client
        resources:
          limits:
            memory: 9Gi
          requests:
            cpu: 500m
            memory: 6552Mi
      - args:
        - --memcached.address=localhost:11211
        - --web.listen-address=0.0.0.0:9150
        image: prom/memcached-exporter:v0.11.2
        imagePullPolicy: IfNotPresent
        name: exporter
        ports:
        - containerPort: 9150
          name: http-metrics
  updateStrategy:
    type: RollingUpdate
---
apiVersion: apps/v1
kind: StatefulSet
metadata:
  name: memcached-frontend
  namespace: default
spec:
  replicas: 3
  selector:
    matchLabels:
      name: memcached-frontend
  serviceName: memcached-frontend
  template:
    metadata:
      labels:
        name: memcached-frontend
    spec:
      affinity:
        podAntiAffinity:
          requiredDuringSchedulingIgnoredDuringExecution:
          - labelSelector:
              matchLabels:
                name: memcached-frontend
            topologyKey: kubernetes.io/hostname
      containers:
      - args:
        - -m 1024
        - -I 5m
        - -c 16384
        - -v
        image: memcached:1.6.19-alpine
        imagePullPolicy: IfNotPresent
        name: memcached
        ports:
        - containerPort: 11211
          name: client
        resources:
          limits:
            memory: 1536Mi
          requests:
            cpu: 500m
            memory: 1329Mi
      - args:
        - --memcached.address=localhost:11211
        - --web.listen-address=0.0.0.0:9150
        image: prom/memcached-exporter:v0.11.2
        imagePullPolicy: IfNotPresent
        name: exporter
        ports:
        - containerPort: 9150
          name: http-metrics
  updateStrategy:
    type: RollingUpdate
---
apiVersion: apps/v1
kind: StatefulSet
metadata:
  name: memcached-index-queries
  namespace: default
spec:
  replicas: 3
  selector:
    matchLabels:
      name: memcached-index-queries
  serviceName: memcached-index-queries
  template:
    metadata:
      labels:
        name: memcached-index-queries
    spec:
      affinity:
        podAntiAffinity:
          requiredDuringSchedulingIgnoredDuringExecution:
          - labelSelector:
              matchLabels:
                name: memcached-index-queries
            topologyKey: kubernetes.io/hostname
      containers:
      - args:
        - -m 1024
        - -I 5m
        - -c 16384
        - -v
        image: memcached:1.6.19-alpine
        imagePullPolicy: IfNotPresent
        name: memcached
        ports:
        - containerPort: 11211
          name: client
        resources:
          limits:
            memory: 1536Mi
          requests:
            cpu: 500m
            memory: 1329Mi
      - args:
        - --memcached.address=localhost:11211
        - --web.listen-address=0.0.0.0:9150
        image: prom/memcached-exporter:v0.11.2
        imagePullPolicy: IfNotPresent
        name: exporter
        ports:
        - containerPort: 9150
          name: http-metrics
  updateStrategy:
    type: RollingUpdate
---
apiVersion: apps/v1
kind: StatefulSet
metadata:
  name: memcached-metadata
  namespace: default
spec:
  replicas: 1
  selector:
    matchLabels:
      name: memcached-metadata
  serviceName: memcached-metadata
  template:
    metadata:
      labels:
        name: memcached-metadata
    spec:
      affinity:
        podAntiAffinity:
          requiredDuringSchedulingIgnoredDuringExecution:
          - labelSelector:
              matchLabels:
                name: memcached-metadata
            topologyKey: kubernetes.io/hostname
      containers:
      - args:
        - -m 512
        - -I 1m
        - -c 16384
        - -v
        image: memcached:1.6.19-alpine
        imagePullPolicy: IfNotPresent
        name: memcached
        ports:
        - containerPort: 11211
          name: client
        resources:
          limits:
            memory: 768Mi
          requests:
            cpu: 500m
            memory: 715Mi
      - args:
        - --memcached.address=localhost:11211
        - --web.listen-address=0.0.0.0:9150
        image: prom/memcached-exporter:v0.11.2
        imagePullPolicy: IfNotPresent
        name: exporter
        ports:
        - containerPort: 9150
          name: http-metrics
  updateStrategy:
    type: RollingUpdate
---
apiVersion: apps/v1
kind: StatefulSet
metadata:
  labels:
    name: store-gateway
  name: store-gateway
  namespace: default
spec:
  podManagementPolicy: Parallel
  replicas: 3
  selector:
    matchLabels:
      name: store-gateway
  serviceName: store-gateway
  template:
    metadata:
      labels:
        gossip_ring_member: "true"
        name: store-gateway
    spec:
      affinity:
        podAntiAffinity:
          requiredDuringSchedulingIgnoredDuringExecution:
          - labelSelector:
              matchLabels:
                name: store-gateway
            topologyKey: kubernetes.io/hostname
      containers:
      - args:
        - -blocks-storage.bucket-store.chunks-cache.backend=memcached
        - -blocks-storage.bucket-store.chunks-cache.memcached.addresses=dnssrvnoa+memcached.default.svc.cluster.local:11211
        - -blocks-storage.bucket-store.chunks-cache.memcached.max-async-concurrency=50
        - -blocks-storage.bucket-store.chunks-cache.memcached.max-get-multi-concurrency=100
        - -blocks-storage.bucket-store.chunks-cache.memcached.max-idle-connections=150
        - -blocks-storage.bucket-store.chunks-cache.memcached.max-item-size=1048576
        - -blocks-storage.bucket-store.chunks-cache.memcached.timeout=450ms
        - -blocks-storage.bucket-store.index-cache.backend=memcached
        - -blocks-storage.bucket-store.index-cache.memcached.addresses=dnssrvnoa+memcached-index-queries.default.svc.cluster.local:11211
        - -blocks-storage.bucket-store.index-cache.memcached.max-async-concurrency=50
        - -blocks-storage.bucket-store.index-cache.memcached.max-get-multi-concurrency=100
        - -blocks-storage.bucket-store.index-cache.memcached.max-idle-connections=150
        - -blocks-storage.bucket-store.index-cache.memcached.max-item-size=5242880
        - -blocks-storage.bucket-store.index-header-lazy-loading-enabled=true
        - -blocks-storage.bucket-store.index-header-lazy-loading-idle-timeout=60m
        - -blocks-storage.bucket-store.max-chunk-pool-bytes=12884901888
        - -blocks-storage.bucket-store.metadata-cache.backend=memcached
        - -blocks-storage.bucket-store.metadata-cache.memcached.addresses=dnssrvnoa+memcached-metadata.default.svc.cluster.local:11211
        - -blocks-storage.bucket-store.metadata-cache.memcached.max-async-concurrency=50
        - -blocks-storage.bucket-store.metadata-cache.memcached.max-get-multi-concurrency=100
        - -blocks-storage.bucket-store.metadata-cache.memcached.max-idle-connections=150
        - -blocks-storage.bucket-store.metadata-cache.memcached.max-item-size=1048576
        - -blocks-storage.bucket-store.sync-dir=/data/tsdb
        - -blocks-storage.bucket-store.sync-interval=15m
        - -blocks-storage.gcs.bucket-name=blocks-bucket
        - -common.storage.backend=gcs
        - -memberlist.bind-port=7946
        - -memberlist.join=dns+gossip-ring.default.svc.cluster.local:7946
        - -runtime-config.file=/etc/mimir/overrides.yaml
        - -server.grpc.keepalive.min-time-between-pings=10s
        - -server.grpc.keepalive.ping-without-stream-allowed=true
        - -server.http-listen-port=8080
        - -store-gateway.sharding-ring.prefix=
        - -store-gateway.sharding-ring.replication-factor=3
        - -store-gateway.sharding-ring.store=memberlist
        - -store-gateway.sharding-ring.tokens-file-path=/data/tokens
        - -store-gateway.sharding-ring.unregister-on-shutdown=false
        - -store-gateway.sharding-ring.wait-stability-min-duration=1m
        - -target=store-gateway
        - -usage-stats.installation-mode=jsonnet
<<<<<<< HEAD
        image: grafana/mimir:2.7.2
=======
        image: grafana/mimir:2.8.0
>>>>>>> 087c45a0
        imagePullPolicy: IfNotPresent
        name: store-gateway
        ports:
        - containerPort: 8080
          name: http-metrics
        - containerPort: 9095
          name: grpc
        - containerPort: 7946
          name: gossip-ring
        readinessProbe:
          httpGet:
            path: /ready
            port: 8080
          initialDelaySeconds: 15
          timeoutSeconds: 1
        resources:
          limits:
            memory: 18Gi
          requests:
            cpu: "1"
            memory: 12Gi
        volumeMounts:
        - mountPath: /data
          name: store-gateway-data
        - mountPath: /etc/mimir
          name: overrides
      securityContext:
        runAsUser: 0
      terminationGracePeriodSeconds: 120
      volumes:
      - configMap:
          name: overrides
        name: overrides
  updateStrategy:
    type: RollingUpdate
  volumeClaimTemplates:
  - apiVersion: v1
    kind: PersistentVolumeClaim
    metadata:
      name: store-gateway-data
    spec:
      accessModes:
      - ReadWriteOnce
      resources:
        requests:
          storage: 50Gi
      storageClassName: standard
---
apiVersion: etcd.database.coreos.com/v1beta2
kind: EtcdCluster
metadata:
  annotations:
    etcd.database.coreos.com/scope: clusterwide
  name: etcd
  namespace: default
spec:
  pod:
    affinity:
      podAntiAffinity:
        requiredDuringSchedulingIgnoredDuringExecution:
        - labelSelector:
            matchLabels:
              etcd_cluster: etcd
          topologyKey: kubernetes.io/hostname
    annotations:
      prometheus.io/port: "2379"
      prometheus.io/scrape: "true"
    etcdEnv:
    - name: ETCD_AUTO_COMPACTION_RETENTION
      value: 1h
    labels:
      name: etcd
    resources:
      limits:
        memory: 512Mi
      requests:
        cpu: 500m
        memory: 512Mi
  size: 3
  version: 3.3.13<|MERGE_RESOLUTION|>--- conflicted
+++ resolved
@@ -324,11 +324,7 @@
         - -server.http-listen-port=8080
         - -target=distributor
         - -usage-stats.installation-mode=jsonnet
-<<<<<<< HEAD
-        image: grafana/mimir:2.7.2
-=======
         image: grafana/mimir:2.8.0
->>>>>>> 087c45a0
         imagePullPolicy: IfNotPresent
         name: distributor
         ports:
@@ -421,11 +417,7 @@
         env:
         - name: JAEGER_REPORTER_MAX_QUEUE_SIZE
           value: "1024"
-<<<<<<< HEAD
-        image: grafana/mimir:2.7.2
-=======
         image: grafana/mimir:2.8.0
->>>>>>> 087c45a0
         imagePullPolicy: IfNotPresent
         name: querier
         ports:
@@ -499,11 +491,7 @@
         - -server.http-listen-port=8080
         - -target=query-frontend
         - -usage-stats.installation-mode=jsonnet
-<<<<<<< HEAD
-        image: grafana/mimir:2.7.2
-=======
         image: grafana/mimir:2.8.0
->>>>>>> 087c45a0
         imagePullPolicy: IfNotPresent
         name: query-frontend
         ports:
@@ -587,11 +575,7 @@
         - -server.http-listen-port=8080
         - -target=compactor
         - -usage-stats.installation-mode=jsonnet
-<<<<<<< HEAD
-        image: grafana/mimir:2.7.2
-=======
         image: grafana/mimir:2.8.0
->>>>>>> 087c45a0
         imagePullPolicy: IfNotPresent
         name: compactor
         ports:
@@ -696,11 +680,7 @@
         - -server.http-listen-port=8080
         - -target=ingester
         - -usage-stats.installation-mode=jsonnet
-<<<<<<< HEAD
-        image: grafana/mimir:2.7.2
-=======
         image: grafana/mimir:2.8.0
->>>>>>> 087c45a0
         imagePullPolicy: IfNotPresent
         name: ingester
         ports:
@@ -1030,11 +1010,7 @@
         - -store-gateway.sharding-ring.wait-stability-min-duration=1m
         - -target=store-gateway
         - -usage-stats.installation-mode=jsonnet
-<<<<<<< HEAD
-        image: grafana/mimir:2.7.2
-=======
         image: grafana/mimir:2.8.0
->>>>>>> 087c45a0
         imagePullPolicy: IfNotPresent
         name: store-gateway
         ports:
