Usage of ./cmd/mimir/mimir:
  -activity-tracker.filepath string
    	File where ongoing activities are stored. If empty, activity tracking is disabled. (default "./metrics-activity.log")
  -activity-tracker.max-entries int
    	Max number of concurrent activities that can be tracked. Used to size the file in advance. Additional activities are ignored. (default 1024)
  -alertmanager-storage.azure.account-key string
    	Azure storage account key
  -alertmanager-storage.azure.account-name string
    	Azure storage account name
  -alertmanager-storage.azure.container-name string
    	Azure storage container name
  -alertmanager-storage.azure.endpoint-suffix string
    	Azure storage endpoint suffix without schema. The account name will be prefixed to this value to create the FQDN. If set to empty string, default endpoint suffix is used.
  -alertmanager-storage.azure.max-retries int
    	Number of retries for recoverable errors (default 20)
  -alertmanager-storage.azure.user-assigned-id string
    	User assigned identity. If empty, then System assigned identity is used.
  -alertmanager-storage.backend string
    	Backend storage to use. Supported backends are: s3, gcs, azure, swift, filesystem, local. (default "filesystem")
  -alertmanager-storage.filesystem.dir string
    	Local filesystem storage directory. (default "alertmanager")
  -alertmanager-storage.gcs.bucket-name string
    	GCS bucket name
  -alertmanager-storage.gcs.service-account string
    	JSON either from a Google Developers Console client_credentials.json file, or a Google Developers service account key. Needs to be valid JSON, not a filesystem path.
  -alertmanager-storage.local.path string
    	Path at which alertmanager configurations are stored.
  -alertmanager-storage.s3.access-key-id string
    	S3 access key ID
  -alertmanager-storage.s3.bucket-name string
    	S3 bucket name
  -alertmanager-storage.s3.endpoint string
    	The S3 bucket endpoint. It could be an AWS S3 endpoint listed at https://docs.aws.amazon.com/general/latest/gr/s3.html or the address of an S3-compatible service in hostname:port format.
  -alertmanager-storage.s3.expect-continue-timeout duration
    	The time to wait for a server's first response headers after fully writing the request headers if the request has an Expect header. 0 to send the request body immediately. (default 1s)
  -alertmanager-storage.s3.http.idle-conn-timeout duration
    	The time an idle connection will remain idle before closing. (default 1m30s)
  -alertmanager-storage.s3.http.insecure-skip-verify
    	If the client connects to S3 via HTTPS and this option is enabled, the client will accept any certificate and hostname.
  -alertmanager-storage.s3.http.response-header-timeout duration
    	The amount of time the client will wait for a servers response headers. (default 2m0s)
  -alertmanager-storage.s3.insecure
    	If enabled, use http:// for the S3 endpoint instead of https://. This could be useful in local dev/test environments while using an S3-compatible backend storage, like Minio.
  -alertmanager-storage.s3.max-connections-per-host int
    	Maximum number of connections per host. 0 means no limit.
  -alertmanager-storage.s3.max-idle-connections int
    	Maximum number of idle (keep-alive) connections across all hosts. 0 means no limit. (default 100)
  -alertmanager-storage.s3.max-idle-connections-per-host int
    	Maximum number of idle (keep-alive) connections to keep per-host. If 0, a built-in default value is used. (default 100)
  -alertmanager-storage.s3.region string
    	S3 region. If unset, the client will issue a S3 GetBucketLocation API call to autodetect it.
  -alertmanager-storage.s3.secret-access-key string
    	S3 secret access key
  -alertmanager-storage.s3.signature-version string
    	The signature version to use for authenticating against S3. Supported values are: v4, v2. (default "v4")
  -alertmanager-storage.s3.sse.kms-encryption-context string
    	KMS Encryption Context used for object encryption. It expects JSON formatted string.
  -alertmanager-storage.s3.sse.kms-key-id string
    	KMS Key ID used to encrypt objects in S3
  -alertmanager-storage.s3.sse.type string
    	Enable AWS Server Side Encryption. Supported values: SSE-KMS, SSE-S3.
  -alertmanager-storage.s3.tls-handshake-timeout duration
    	Maximum time to wait for a TLS handshake. 0 means no limit. (default 10s)
  -alertmanager-storage.storage-prefix string
    	[experimental] Prefix for all objects stored in the backend storage. For simplicity, it may only contain digits and English alphabet letters.
  -alertmanager-storage.swift.auth-url string
    	OpenStack Swift authentication URL
  -alertmanager-storage.swift.auth-version int
    	OpenStack Swift authentication API version. 0 to autodetect.
  -alertmanager-storage.swift.connect-timeout duration
    	Time after which a connection attempt is aborted. (default 10s)
  -alertmanager-storage.swift.container-name string
    	Name of the OpenStack Swift container to put chunks in.
  -alertmanager-storage.swift.domain-id string
    	OpenStack Swift user's domain ID.
  -alertmanager-storage.swift.domain-name string
    	OpenStack Swift user's domain name.
  -alertmanager-storage.swift.max-retries int
    	Max retries on requests error. (default 3)
  -alertmanager-storage.swift.password string
    	OpenStack Swift API key.
  -alertmanager-storage.swift.project-domain-id string
    	ID of the OpenStack Swift project's domain (v3 auth only), only needed if it differs the from user domain.
  -alertmanager-storage.swift.project-domain-name string
    	Name of the OpenStack Swift project's domain (v3 auth only), only needed if it differs from the user domain.
  -alertmanager-storage.swift.project-id string
    	OpenStack Swift project ID (v2,v3 auth only).
  -alertmanager-storage.swift.project-name string
    	OpenStack Swift project name (v2,v3 auth only).
  -alertmanager-storage.swift.region-name string
    	OpenStack Swift Region to use (v2,v3 auth only).
  -alertmanager-storage.swift.request-timeout duration
    	Time after which an idle request is aborted. The timeout watchdog is reset each time some data is received, so the timeout triggers after X time no data is received on a request. (default 5s)
  -alertmanager-storage.swift.user-domain-id string
    	OpenStack Swift user's domain ID.
  -alertmanager-storage.swift.user-domain-name string
    	OpenStack Swift user's domain name.
  -alertmanager-storage.swift.user-id string
    	OpenStack Swift user ID.
  -alertmanager-storage.swift.username string
    	OpenStack Swift username.
  -alertmanager.alertmanager-client.backoff-max-period duration
    	Maximum delay when backing off. (default 10s)
  -alertmanager.alertmanager-client.backoff-min-period duration
    	Minimum delay when backing off. (default 100ms)
  -alertmanager.alertmanager-client.backoff-on-ratelimits
    	Enable backoff and retry when we hit ratelimits.
  -alertmanager.alertmanager-client.backoff-retries int
    	Number of times to backoff and retry before failing. (default 10)
  -alertmanager.alertmanager-client.grpc-client-rate-limit float
    	Rate limit for gRPC client; 0 means disabled.
  -alertmanager.alertmanager-client.grpc-client-rate-limit-burst int
    	Rate limit burst for gRPC client.
  -alertmanager.alertmanager-client.grpc-compression string
    	Use compression when sending messages. Supported values are: 'gzip', 'snappy' and '' (disable compression)
  -alertmanager.alertmanager-client.grpc-max-recv-msg-size int
    	gRPC client max receive message size (bytes). (default 104857600)
  -alertmanager.alertmanager-client.grpc-max-send-msg-size int
    	gRPC client max send message size (bytes). (default 104857600)
  -alertmanager.alertmanager-client.remote-timeout duration
    	Timeout for downstream alertmanagers. (default 2s)
  -alertmanager.alertmanager-client.tls-ca-path string
    	Path to the CA certificates to validate server certificate against. If not set, the host's root CA certificates are used.
  -alertmanager.alertmanager-client.tls-cert-path string
    	Path to the client certificate, which will be used for authenticating with the server. Also requires the key path to be configured.
  -alertmanager.alertmanager-client.tls-cipher-suites string
    	Override the default cipher suite list (separated by commas).
  -alertmanager.alertmanager-client.tls-enabled
    	Enable TLS in the GRPC client. This flag needs to be enabled when any other TLS flag is set. If set to false, insecure connection to gRPC server will be used.
  -alertmanager.alertmanager-client.tls-insecure-skip-verify
    	Skip validating server certificate.
  -alertmanager.alertmanager-client.tls-key-path string
    	Path to the key for the client certificate. Also requires the client certificate to be configured.
  -alertmanager.alertmanager-client.tls-min-version string
    	Override the default minimum TLS version. Allowed values: VersionTLS10, VersionTLS11, VersionTLS12, VersionTLS13
  -alertmanager.alertmanager-client.tls-server-name string
    	Override the expected name on the server certificate.
  -alertmanager.configs.fallback string
    	Filename of fallback config to use if none specified for instance.
  -alertmanager.configs.poll-interval duration
    	How frequently to poll Alertmanager configs. (default 15s)
  -alertmanager.enable-api
    	Enable the alertmanager config API. (default true)
  -alertmanager.max-alerts-count int
    	Maximum number of alerts that a single tenant can have. Inserting more alerts will fail with a log message and metric increment. 0 = no limit.
  -alertmanager.max-alerts-size-bytes int
    	Maximum total size of alerts that a single tenant can have, alert size is the sum of the bytes of its labels, annotations and generatorURL. Inserting more alerts will fail with a log message and metric increment. 0 = no limit.
  -alertmanager.max-concurrent-get-requests-per-tenant int
    	Maximum number of concurrent GET requests allowed per tenant. The zero value (and negative values) result in a limit of GOMAXPROCS or 8, whichever is larger. Status code 503 is served for GET requests that would exceed the concurrency limit.
  -alertmanager.max-config-size-bytes int
    	Maximum size of configuration file for Alertmanager that tenant can upload via Alertmanager API. 0 = no limit.
  -alertmanager.max-dispatcher-aggregation-groups int
    	Maximum number of aggregation groups in Alertmanager's dispatcher that a tenant can have. Each active aggregation group uses single goroutine. When the limit is reached, dispatcher will not dispatch alerts that belong to additional aggregation groups, but existing groups will keep working properly. 0 = no limit.
  -alertmanager.max-recv-msg-size int
    	Maximum size (bytes) of an accepted HTTP request body. (default 104857600)
  -alertmanager.max-template-size-bytes int
    	Maximum size of single template in tenant's Alertmanager configuration uploaded via Alertmanager API. 0 = no limit.
  -alertmanager.max-templates-count int
    	Maximum number of templates in tenant's Alertmanager configuration uploaded via Alertmanager API. 0 = no limit.
  -alertmanager.notification-rate-limit float
    	Per-tenant rate limit for sending notifications from Alertmanager in notifications/sec. 0 = rate limit disabled. Negative value = no notifications are allowed.
  -alertmanager.notification-rate-limit-per-integration value
    	Per-integration notification rate limits. Value is a map, where each key is integration name and value is a rate-limit (float). On command line, this map is given in JSON format. Rate limit has the same meaning as -alertmanager.notification-rate-limit, but only applies for specific integration. Allowed integration names: webhook, email, pagerduty, opsgenie, wechat, slack, victorops, pushover, sns. (default {})
  -alertmanager.peer-timeout duration
    	Time to wait between peers to send notifications. (default 15s)
  -alertmanager.persist-interval duration
    	The interval between persisting the current alertmanager state (notification log and silences) to object storage. This is only used when sharding is enabled. This state is read when all replicas for a shard can not be contacted. In this scenario, having persisted the state more frequently will result in potentially fewer lost silences, and fewer duplicate notifications. (default 15m0s)
  -alertmanager.receivers-firewall-block-cidr-networks comma-separated-list-of-strings
    	Comma-separated list of network CIDRs to block in Alertmanager receiver integrations.
  -alertmanager.receivers-firewall-block-private-addresses
    	True to block private and local addresses in Alertmanager receiver integrations. It blocks private addresses defined by  RFC 1918 (IPv4 addresses) and RFC 4193 (IPv6 addresses), as well as loopback, local unicast and local multicast addresses.
  -alertmanager.sharding-ring.consul.acl-token string
    	ACL Token used to interact with Consul.
  -alertmanager.sharding-ring.consul.cas-retry-delay duration
    	Maximum duration to wait before retrying a Compare And Swap (CAS) operation. (default 1s)
  -alertmanager.sharding-ring.consul.client-timeout duration
    	HTTP timeout when talking to Consul (default 20s)
  -alertmanager.sharding-ring.consul.consistent-reads
    	Enable consistent reads to Consul.
  -alertmanager.sharding-ring.consul.hostname string
    	Hostname and port of Consul. (default "localhost:8500")
  -alertmanager.sharding-ring.consul.watch-burst-size int
    	Burst size used in rate limit. Values less than 1 are treated as 1. (default 1)
  -alertmanager.sharding-ring.consul.watch-rate-limit float
    	Rate limit when watching key or prefix in Consul, in requests per second. 0 disables the rate limit. (default 1)
  -alertmanager.sharding-ring.etcd.dial-timeout duration
    	The dial timeout for the etcd connection. (default 10s)
  -alertmanager.sharding-ring.etcd.endpoints string
    	The etcd endpoints to connect to.
  -alertmanager.sharding-ring.etcd.max-retries int
    	The maximum number of retries to do for failed ops. (default 10)
  -alertmanager.sharding-ring.etcd.password string
    	Etcd password.
  -alertmanager.sharding-ring.etcd.tls-ca-path string
    	Path to the CA certificates to validate server certificate against. If not set, the host's root CA certificates are used.
  -alertmanager.sharding-ring.etcd.tls-cert-path string
    	Path to the client certificate, which will be used for authenticating with the server. Also requires the key path to be configured.
  -alertmanager.sharding-ring.etcd.tls-cipher-suites string
    	Override the default cipher suite list (separated by commas).
  -alertmanager.sharding-ring.etcd.tls-enabled
    	Enable TLS.
  -alertmanager.sharding-ring.etcd.tls-insecure-skip-verify
    	Skip validating server certificate.
  -alertmanager.sharding-ring.etcd.tls-key-path string
    	Path to the key for the client certificate. Also requires the client certificate to be configured.
  -alertmanager.sharding-ring.etcd.tls-min-version string
    	Override the default minimum TLS version. Allowed values: VersionTLS10, VersionTLS11, VersionTLS12, VersionTLS13
  -alertmanager.sharding-ring.etcd.tls-server-name string
    	Override the expected name on the server certificate.
  -alertmanager.sharding-ring.etcd.username string
    	Etcd username.
  -alertmanager.sharding-ring.heartbeat-period duration
    	Period at which to heartbeat to the ring. 0 = disabled. (default 15s)
  -alertmanager.sharding-ring.heartbeat-timeout duration
    	The heartbeat timeout after which alertmanagers are considered unhealthy within the ring. 0 = never (timeout disabled). (default 1m0s)
  -alertmanager.sharding-ring.instance-addr string
    	IP address to advertise in the ring. Default is auto-detected.
  -alertmanager.sharding-ring.instance-availability-zone string
    	The availability zone where this instance is running. Required if zone-awareness is enabled.
  -alertmanager.sharding-ring.instance-id string
    	Instance ID to register in the ring. (default "<hostname>")
  -alertmanager.sharding-ring.instance-interface-names string
    	List of network interface names to look up when finding the instance IP address. (default [<private network interfaces>])
  -alertmanager.sharding-ring.instance-port int
    	Port to advertise in the ring (defaults to -server.grpc-listen-port).
  -alertmanager.sharding-ring.multi.mirror-enabled
    	Mirror writes to secondary store.
  -alertmanager.sharding-ring.multi.mirror-timeout duration
    	Timeout for storing value to secondary store. (default 2s)
  -alertmanager.sharding-ring.multi.primary string
    	Primary backend storage used by multi-client.
  -alertmanager.sharding-ring.multi.secondary string
    	Secondary backend storage used by multi-client.
  -alertmanager.sharding-ring.prefix string
    	The prefix for the keys in the store. Should end with a /. (default "alertmanagers/")
  -alertmanager.sharding-ring.replication-factor int
    	The replication factor to use when sharding the alertmanager. (default 3)
  -alertmanager.sharding-ring.store string
    	Backend storage to use for the ring. Supported values are: consul, etcd, inmemory, memberlist, multi. (default "memberlist")
  -alertmanager.sharding-ring.zone-awareness-enabled
    	True to enable zone-awareness and replicate alerts across different availability zones.
  -alertmanager.storage.path string
    	Directory to store Alertmanager state and temporarily configuration files. The content of this directory is not required to be persisted between restarts unless Alertmanager replication has been disabled. (default "./data-alertmanager/")
  -alertmanager.storage.retention duration
    	How long should we store stateful data (notification logs and silences). For notification log entries, refers to how long should we keep entries before they expire and are deleted. For silences, refers to how long should tenants view silences after they expire and are deleted. (default 120h0m0s)
  -alertmanager.web.external-url string
    	The URL under which Alertmanager is externally reachable (eg. could be different than -http.alertmanager-http-prefix in case Alertmanager is served via a reverse proxy). This setting is used both to configure the internal requests router and to generate links in alert templates. If the external URL has a path portion, it will be used to prefix all HTTP endpoints served by Alertmanager, both the UI and API. (default http://localhost:8080/alertmanager)
  -api.skip-label-name-validation-header-enabled
    	Allows to skip label name validation via X-Mimir-SkipLabelNameValidation header on the http write path. Use with caution as it breaks PromQL. Allowing this for external clients allows any client to send invalid label names. After enabling it, requests with a specific HTTP header set to true will not have label names validated.
  -auth.multitenancy-enabled
    	When set to true, incoming HTTP requests must specify tenant ID in HTTP X-Scope-OrgId header. When set to false, tenant ID from -auth.no-auth-tenant is used instead. (default true)
  -auth.no-auth-tenant string
    	Tenant ID to use when multitenancy is disabled. (default "anonymous")
  -blocks-storage.azure.account-key string
    	Azure storage account key
  -blocks-storage.azure.account-name string
    	Azure storage account name
  -blocks-storage.azure.container-name string
    	Azure storage container name
  -blocks-storage.azure.endpoint-suffix string
    	Azure storage endpoint suffix without schema. The account name will be prefixed to this value to create the FQDN. If set to empty string, default endpoint suffix is used.
  -blocks-storage.azure.max-retries int
    	Number of retries for recoverable errors (default 20)
  -blocks-storage.azure.user-assigned-id string
    	User assigned identity. If empty, then System assigned identity is used.
  -blocks-storage.backend string
    	Backend storage to use. Supported backends are: s3, gcs, azure, swift, filesystem. (default "filesystem")
  -blocks-storage.bucket-store.batch-series-size int
    	This option controls how many series to fetch per batch. The batch size must be greater than 0. (default 5000)
  -blocks-storage.bucket-store.block-sync-concurrency int
    	Maximum number of concurrent blocks synching per tenant. (default 20)
  -blocks-storage.bucket-store.bucket-index.enabled
    	If enabled, queriers and store-gateways discover blocks by reading a bucket index (created and updated by the compactor) instead of periodically scanning the bucket. (default true)
  -blocks-storage.bucket-store.bucket-index.idle-timeout duration
    	How long a unused bucket index should be cached. Once this timeout expires, the unused bucket index is removed from the in-memory cache. This option is used only by querier. (default 1h0m0s)
  -blocks-storage.bucket-store.bucket-index.max-stale-period duration
    	The maximum allowed age of a bucket index (last updated) before queries start failing because the bucket index is too old. The bucket index is periodically updated by the compactor, and this check is enforced in the querier (at query time). (default 1h0m0s)
  -blocks-storage.bucket-store.bucket-index.update-on-error-interval duration
    	How frequently a bucket index, which previously failed to load, should be tried to load again. This option is used only by querier. (default 1m0s)
  -blocks-storage.bucket-store.chunk-pool-max-bucket-size-bytes int
    	Size - in bytes - of the largest chunks pool bucket. (default 50000000)
  -blocks-storage.bucket-store.chunk-pool-min-bucket-size-bytes int
    	Size - in bytes - of the smallest chunks pool bucket. (default 16000)
  -blocks-storage.bucket-store.chunks-cache.attributes-in-memory-max-items int
    	Maximum number of object attribute items to keep in a first level in-memory LRU cache. Metadata will be stored and fetched in-memory before hitting the cache backend. 0 to disable the in-memory cache. (default 50000)
  -blocks-storage.bucket-store.chunks-cache.attributes-ttl duration
    	TTL for caching object attributes for chunks. If the metadata cache is configured, attributes will be stored under this cache backend, otherwise attributes are stored in the chunks cache backend. (default 168h0m0s)
  -blocks-storage.bucket-store.chunks-cache.backend string
    	Backend for chunks cache, if not empty. Supported values: memcached, redis.
  -blocks-storage.bucket-store.chunks-cache.fine-grained-chunks-caching-enabled
    	[experimental] Enable fine-grained caching of chunks in the store-gateway. This reduces the required bandwidth and memory utilization.
  -blocks-storage.bucket-store.chunks-cache.max-get-range-requests int
    	Maximum number of sub-GetRange requests that a single GetRange request can be split into when fetching chunks. Zero or negative value = unlimited number of sub-requests. (default 3)
  -blocks-storage.bucket-store.chunks-cache.memcached.addresses comma-separated-list-of-strings
    	Comma-separated list of memcached addresses. Each address can be an IP address, hostname, or an entry specified in the DNS Service Discovery format.
  -blocks-storage.bucket-store.chunks-cache.memcached.connect-timeout duration
    	The connection timeout. (default 200ms)
  -blocks-storage.bucket-store.chunks-cache.memcached.max-async-buffer-size int
    	The maximum number of enqueued asynchronous operations allowed. (default 25000)
  -blocks-storage.bucket-store.chunks-cache.memcached.max-async-concurrency int
    	The maximum number of concurrent asynchronous operations can occur. (default 50)
  -blocks-storage.bucket-store.chunks-cache.memcached.max-get-multi-batch-size int
    	The maximum number of keys a single underlying get operation should run. If more keys are specified, internally keys are split into multiple batches and fetched concurrently, honoring the max concurrency. If set to 0, the max batch size is unlimited. (default 100)
  -blocks-storage.bucket-store.chunks-cache.memcached.max-get-multi-concurrency int
    	The maximum number of concurrent connections running get operations. If set to 0, concurrency is unlimited. (default 100)
  -blocks-storage.bucket-store.chunks-cache.memcached.max-idle-connections int
    	The maximum number of idle connections that will be maintained per address. (default 100)
  -blocks-storage.bucket-store.chunks-cache.memcached.max-item-size int
    	The maximum size of an item stored in memcached, in bytes. Bigger items are not stored. If set to 0, no maximum size is enforced. (default 1048576)
  -blocks-storage.bucket-store.chunks-cache.memcached.min-idle-connections-headroom-percentage float
    	The minimum number of idle connections to keep open as a percentage (0-100) of the number of recently used idle connections. If negative, idle connections are kept open indefinitely. (default -1)
  -blocks-storage.bucket-store.chunks-cache.memcached.timeout duration
    	The socket read/write timeout. (default 200ms)
  -blocks-storage.bucket-store.chunks-cache.memcached.tls-ca-path string
    	Path to the CA certificates to validate server certificate against. If not set, the host's root CA certificates are used.
  -blocks-storage.bucket-store.chunks-cache.memcached.tls-cert-path string
    	Path to the client certificate, which will be used for authenticating with the server. Also requires the key path to be configured.
  -blocks-storage.bucket-store.chunks-cache.memcached.tls-cipher-suites string
    	Override the default cipher suite list (separated by commas).
  -blocks-storage.bucket-store.chunks-cache.memcached.tls-enabled
    	Enable connecting to Memcached with TLS.
  -blocks-storage.bucket-store.chunks-cache.memcached.tls-insecure-skip-verify
    	Skip validating server certificate.
  -blocks-storage.bucket-store.chunks-cache.memcached.tls-key-path string
    	Path to the key for the client certificate. Also requires the client certificate to be configured.
  -blocks-storage.bucket-store.chunks-cache.memcached.tls-min-version string
    	Override the default minimum TLS version. Allowed values: VersionTLS10, VersionTLS11, VersionTLS12, VersionTLS13
  -blocks-storage.bucket-store.chunks-cache.memcached.tls-server-name string
    	Override the expected name on the server certificate.
  -blocks-storage.bucket-store.chunks-cache.redis.connection-pool-size int
    	Maximum number of connections in the pool. (default 100)
  -blocks-storage.bucket-store.chunks-cache.redis.db int
    	Database index.
  -blocks-storage.bucket-store.chunks-cache.redis.dial-timeout duration
    	Client dial timeout. (default 5s)
  -blocks-storage.bucket-store.chunks-cache.redis.endpoint comma-separated-list-of-strings
    	Redis Server or Cluster configuration endpoint to use for caching. A comma-separated list of endpoints for Redis Cluster or Redis Sentinel.
  -blocks-storage.bucket-store.chunks-cache.redis.idle-timeout duration
    	Amount of time after which client closes idle connections. (default 5m0s)
  -blocks-storage.bucket-store.chunks-cache.redis.master-name string
    	Redis Sentinel master name. An empty string for Redis Server or Redis Cluster.
  -blocks-storage.bucket-store.chunks-cache.redis.max-async-buffer-size int
    	The maximum number of enqueued asynchronous operations allowed. (default 25000)
  -blocks-storage.bucket-store.chunks-cache.redis.max-async-concurrency int
    	The maximum number of concurrent asynchronous operations can occur. (default 50)
  -blocks-storage.bucket-store.chunks-cache.redis.max-connection-age duration
    	Close connections older than this duration. If the value is zero, then the pool does not close connections based on age.
  -blocks-storage.bucket-store.chunks-cache.redis.max-get-multi-batch-size int
    	The maximum size per batch for mget operations. (default 100)
  -blocks-storage.bucket-store.chunks-cache.redis.max-get-multi-concurrency int
    	The maximum number of concurrent connections running get operations. If set to 0, concurrency is unlimited. (default 100)
  -blocks-storage.bucket-store.chunks-cache.redis.max-item-size int
    	The maximum size of an item stored in Redis. Bigger items are not stored. If set to 0, no maximum size is enforced. (default 16777216)
  -blocks-storage.bucket-store.chunks-cache.redis.min-idle-connections int
    	Minimum number of idle connections. (default 10)
  -blocks-storage.bucket-store.chunks-cache.redis.password string
    	Password to use when connecting to Redis.
  -blocks-storage.bucket-store.chunks-cache.redis.read-timeout duration
    	Client read timeout. (default 3s)
  -blocks-storage.bucket-store.chunks-cache.redis.tls-ca-path string
    	Path to the CA certificates to validate server certificate against. If not set, the host's root CA certificates are used.
  -blocks-storage.bucket-store.chunks-cache.redis.tls-cert-path string
    	Path to the client certificate, which will be used for authenticating with the server. Also requires the key path to be configured.
  -blocks-storage.bucket-store.chunks-cache.redis.tls-cipher-suites string
    	Override the default cipher suite list (separated by commas).
  -blocks-storage.bucket-store.chunks-cache.redis.tls-enabled
    	Enable connecting to Redis with TLS.
  -blocks-storage.bucket-store.chunks-cache.redis.tls-insecure-skip-verify
    	Skip validating server certificate.
  -blocks-storage.bucket-store.chunks-cache.redis.tls-key-path string
    	Path to the key for the client certificate. Also requires the client certificate to be configured.
  -blocks-storage.bucket-store.chunks-cache.redis.tls-min-version string
    	Override the default minimum TLS version. Allowed values: VersionTLS10, VersionTLS11, VersionTLS12, VersionTLS13
  -blocks-storage.bucket-store.chunks-cache.redis.tls-server-name string
    	Override the expected name on the server certificate.
  -blocks-storage.bucket-store.chunks-cache.redis.username string
    	Username to use when connecting to Redis.
  -blocks-storage.bucket-store.chunks-cache.redis.write-timeout duration
    	Client write timeout. (default 3s)
  -blocks-storage.bucket-store.chunks-cache.subrange-ttl duration
    	TTL for caching individual chunks subranges. (default 24h0m0s)
  -blocks-storage.bucket-store.consistency-delay duration
    	[deprecated] Minimum age of a block before it's being read. Set it to safe value (e.g 30m) if your object storage is eventually consistent. GCS and S3 are (roughly) strongly consistent.
  -blocks-storage.bucket-store.fine-grained-chunks-caching-ranges-per-series int
    	[experimental] This option controls into how many ranges the chunks of each series from each block are split. This value is effectively the number of chunks cache items per series per block when -blocks-storage.bucket-store.chunks-cache.fine-grained-chunks-caching-enabled is enabled. (default 1)
  -blocks-storage.bucket-store.ignore-blocks-within duration
    	Blocks with minimum time within this duration are ignored, and not loaded by store-gateway. Useful when used together with -querier.query-store-after to prevent loading young blocks, because there are usually many of them (depending on number of ingesters) and they are not yet compacted. Negative values or 0 disable the filter. (default 10h0m0s)
  -blocks-storage.bucket-store.ignore-deletion-marks-delay duration
    	Duration after which the blocks marked for deletion will be filtered out while fetching blocks. The idea of ignore-deletion-marks-delay is to ignore blocks that are marked for deletion with some delay. This ensures store can still serve blocks that are meant to be deleted but do not have a replacement yet. (default 1h0m0s)
  -blocks-storage.bucket-store.index-cache.backend string
    	The index cache backend type. Supported values: inmemory, memcached, redis. (default "inmemory")
  -blocks-storage.bucket-store.index-cache.inmemory.max-size-bytes uint
    	Maximum size in bytes of in-memory index cache used to speed up blocks index lookups (shared between all tenants). (default 1073741824)
  -blocks-storage.bucket-store.index-cache.memcached.addresses comma-separated-list-of-strings
    	Comma-separated list of memcached addresses. Each address can be an IP address, hostname, or an entry specified in the DNS Service Discovery format.
  -blocks-storage.bucket-store.index-cache.memcached.connect-timeout duration
    	The connection timeout. (default 200ms)
  -blocks-storage.bucket-store.index-cache.memcached.max-async-buffer-size int
    	The maximum number of enqueued asynchronous operations allowed. (default 25000)
  -blocks-storage.bucket-store.index-cache.memcached.max-async-concurrency int
    	The maximum number of concurrent asynchronous operations can occur. (default 50)
  -blocks-storage.bucket-store.index-cache.memcached.max-get-multi-batch-size int
    	The maximum number of keys a single underlying get operation should run. If more keys are specified, internally keys are split into multiple batches and fetched concurrently, honoring the max concurrency. If set to 0, the max batch size is unlimited. (default 100)
  -blocks-storage.bucket-store.index-cache.memcached.max-get-multi-concurrency int
    	The maximum number of concurrent connections running get operations. If set to 0, concurrency is unlimited. (default 100)
  -blocks-storage.bucket-store.index-cache.memcached.max-idle-connections int
    	The maximum number of idle connections that will be maintained per address. (default 100)
  -blocks-storage.bucket-store.index-cache.memcached.max-item-size int
    	The maximum size of an item stored in memcached, in bytes. Bigger items are not stored. If set to 0, no maximum size is enforced. (default 1048576)
  -blocks-storage.bucket-store.index-cache.memcached.min-idle-connections-headroom-percentage float
    	The minimum number of idle connections to keep open as a percentage (0-100) of the number of recently used idle connections. If negative, idle connections are kept open indefinitely. (default -1)
  -blocks-storage.bucket-store.index-cache.memcached.timeout duration
    	The socket read/write timeout. (default 200ms)
  -blocks-storage.bucket-store.index-cache.memcached.tls-ca-path string
    	Path to the CA certificates to validate server certificate against. If not set, the host's root CA certificates are used.
  -blocks-storage.bucket-store.index-cache.memcached.tls-cert-path string
    	Path to the client certificate, which will be used for authenticating with the server. Also requires the key path to be configured.
  -blocks-storage.bucket-store.index-cache.memcached.tls-cipher-suites string
    	Override the default cipher suite list (separated by commas).
  -blocks-storage.bucket-store.index-cache.memcached.tls-enabled
    	Enable connecting to Memcached with TLS.
  -blocks-storage.bucket-store.index-cache.memcached.tls-insecure-skip-verify
    	Skip validating server certificate.
  -blocks-storage.bucket-store.index-cache.memcached.tls-key-path string
    	Path to the key for the client certificate. Also requires the client certificate to be configured.
  -blocks-storage.bucket-store.index-cache.memcached.tls-min-version string
    	Override the default minimum TLS version. Allowed values: VersionTLS10, VersionTLS11, VersionTLS12, VersionTLS13
  -blocks-storage.bucket-store.index-cache.memcached.tls-server-name string
    	Override the expected name on the server certificate.
  -blocks-storage.bucket-store.index-cache.redis.connection-pool-size int
    	Maximum number of connections in the pool. (default 100)
  -blocks-storage.bucket-store.index-cache.redis.db int
    	Database index.
  -blocks-storage.bucket-store.index-cache.redis.dial-timeout duration
    	Client dial timeout. (default 5s)
  -blocks-storage.bucket-store.index-cache.redis.endpoint comma-separated-list-of-strings
    	Redis Server or Cluster configuration endpoint to use for caching. A comma-separated list of endpoints for Redis Cluster or Redis Sentinel.
  -blocks-storage.bucket-store.index-cache.redis.idle-timeout duration
    	Amount of time after which client closes idle connections. (default 5m0s)
  -blocks-storage.bucket-store.index-cache.redis.master-name string
    	Redis Sentinel master name. An empty string for Redis Server or Redis Cluster.
  -blocks-storage.bucket-store.index-cache.redis.max-async-buffer-size int
    	The maximum number of enqueued asynchronous operations allowed. (default 25000)
  -blocks-storage.bucket-store.index-cache.redis.max-async-concurrency int
    	The maximum number of concurrent asynchronous operations can occur. (default 50)
  -blocks-storage.bucket-store.index-cache.redis.max-connection-age duration
    	Close connections older than this duration. If the value is zero, then the pool does not close connections based on age.
  -blocks-storage.bucket-store.index-cache.redis.max-get-multi-batch-size int
    	The maximum size per batch for mget operations. (default 100)
  -blocks-storage.bucket-store.index-cache.redis.max-get-multi-concurrency int
    	The maximum number of concurrent connections running get operations. If set to 0, concurrency is unlimited. (default 100)
  -blocks-storage.bucket-store.index-cache.redis.max-item-size int
    	The maximum size of an item stored in Redis. Bigger items are not stored. If set to 0, no maximum size is enforced. (default 16777216)
  -blocks-storage.bucket-store.index-cache.redis.min-idle-connections int
    	Minimum number of idle connections. (default 10)
  -blocks-storage.bucket-store.index-cache.redis.password string
    	Password to use when connecting to Redis.
  -blocks-storage.bucket-store.index-cache.redis.read-timeout duration
    	Client read timeout. (default 3s)
  -blocks-storage.bucket-store.index-cache.redis.tls-ca-path string
    	Path to the CA certificates to validate server certificate against. If not set, the host's root CA certificates are used.
  -blocks-storage.bucket-store.index-cache.redis.tls-cert-path string
    	Path to the client certificate, which will be used for authenticating with the server. Also requires the key path to be configured.
  -blocks-storage.bucket-store.index-cache.redis.tls-cipher-suites string
    	Override the default cipher suite list (separated by commas).
  -blocks-storage.bucket-store.index-cache.redis.tls-enabled
    	Enable connecting to Redis with TLS.
  -blocks-storage.bucket-store.index-cache.redis.tls-insecure-skip-verify
    	Skip validating server certificate.
  -blocks-storage.bucket-store.index-cache.redis.tls-key-path string
    	Path to the key for the client certificate. Also requires the client certificate to be configured.
  -blocks-storage.bucket-store.index-cache.redis.tls-min-version string
    	Override the default minimum TLS version. Allowed values: VersionTLS10, VersionTLS11, VersionTLS12, VersionTLS13
  -blocks-storage.bucket-store.index-cache.redis.tls-server-name string
    	Override the expected name on the server certificate.
  -blocks-storage.bucket-store.index-cache.redis.username string
    	Username to use when connecting to Redis.
  -blocks-storage.bucket-store.index-cache.redis.write-timeout duration
    	Client write timeout. (default 3s)
  -blocks-storage.bucket-store.index-header-lazy-loading-enabled
    	If enabled, store-gateway will lazy load an index-header only once required by a query. (default true)
  -blocks-storage.bucket-store.index-header-lazy-loading-idle-timeout duration
    	If index-header lazy loading is enabled and this setting is > 0, the store-gateway will offload unused index-headers after 'idle timeout' inactivity. (default 1h0m0s)
  -blocks-storage.bucket-store.index-header.max-idle-file-handles uint
    	Maximum number of idle file handles the store-gateway keeps open for each index-header file. (default 1)
  -blocks-storage.bucket-store.max-chunk-pool-bytes uint
    	Max size - in bytes - of a chunks pool, used to reduce memory allocations. The pool is shared across all tenants. 0 to disable the limit. (default 2147483648)
  -blocks-storage.bucket-store.max-concurrent int
    	Max number of concurrent queries to execute against the long-term storage. The limit is shared across all tenants. (default 100)
  -blocks-storage.bucket-store.meta-sync-concurrency int
    	Number of Go routines to use when syncing block meta files from object storage per tenant. (default 20)
  -blocks-storage.bucket-store.metadata-cache.backend string
    	Backend for metadata cache, if not empty. Supported values: memcached, redis.
  -blocks-storage.bucket-store.metadata-cache.block-index-attributes-ttl duration
    	How long to cache attributes of the block index. (default 168h0m0s)
  -blocks-storage.bucket-store.metadata-cache.bucket-index-content-ttl duration
    	How long to cache content of the bucket index. (default 5m0s)
  -blocks-storage.bucket-store.metadata-cache.bucket-index-max-size-bytes int
    	Maximum size of bucket index content to cache in bytes. Caching will be skipped if the content exceeds this size. This is useful to avoid network round trip for large content if the configured caching backend has an hard limit on cached items size (in this case, you should set this limit to the same limit in the caching backend). (default 1048576)
  -blocks-storage.bucket-store.metadata-cache.chunks-list-ttl duration
    	How long to cache list of chunks for a block. (default 24h0m0s)
  -blocks-storage.bucket-store.metadata-cache.memcached.addresses comma-separated-list-of-strings
    	Comma-separated list of memcached addresses. Each address can be an IP address, hostname, or an entry specified in the DNS Service Discovery format.
  -blocks-storage.bucket-store.metadata-cache.memcached.connect-timeout duration
    	The connection timeout. (default 200ms)
  -blocks-storage.bucket-store.metadata-cache.memcached.max-async-buffer-size int
    	The maximum number of enqueued asynchronous operations allowed. (default 25000)
  -blocks-storage.bucket-store.metadata-cache.memcached.max-async-concurrency int
    	The maximum number of concurrent asynchronous operations can occur. (default 50)
  -blocks-storage.bucket-store.metadata-cache.memcached.max-get-multi-batch-size int
    	The maximum number of keys a single underlying get operation should run. If more keys are specified, internally keys are split into multiple batches and fetched concurrently, honoring the max concurrency. If set to 0, the max batch size is unlimited. (default 100)
  -blocks-storage.bucket-store.metadata-cache.memcached.max-get-multi-concurrency int
    	The maximum number of concurrent connections running get operations. If set to 0, concurrency is unlimited. (default 100)
  -blocks-storage.bucket-store.metadata-cache.memcached.max-idle-connections int
    	The maximum number of idle connections that will be maintained per address. (default 100)
  -blocks-storage.bucket-store.metadata-cache.memcached.max-item-size int
    	The maximum size of an item stored in memcached, in bytes. Bigger items are not stored. If set to 0, no maximum size is enforced. (default 1048576)
  -blocks-storage.bucket-store.metadata-cache.memcached.min-idle-connections-headroom-percentage float
    	The minimum number of idle connections to keep open as a percentage (0-100) of the number of recently used idle connections. If negative, idle connections are kept open indefinitely. (default -1)
  -blocks-storage.bucket-store.metadata-cache.memcached.timeout duration
    	The socket read/write timeout. (default 200ms)
  -blocks-storage.bucket-store.metadata-cache.memcached.tls-ca-path string
    	Path to the CA certificates to validate server certificate against. If not set, the host's root CA certificates are used.
  -blocks-storage.bucket-store.metadata-cache.memcached.tls-cert-path string
    	Path to the client certificate, which will be used for authenticating with the server. Also requires the key path to be configured.
  -blocks-storage.bucket-store.metadata-cache.memcached.tls-cipher-suites string
    	Override the default cipher suite list (separated by commas).
  -blocks-storage.bucket-store.metadata-cache.memcached.tls-enabled
    	Enable connecting to Memcached with TLS.
  -blocks-storage.bucket-store.metadata-cache.memcached.tls-insecure-skip-verify
    	Skip validating server certificate.
  -blocks-storage.bucket-store.metadata-cache.memcached.tls-key-path string
    	Path to the key for the client certificate. Also requires the client certificate to be configured.
  -blocks-storage.bucket-store.metadata-cache.memcached.tls-min-version string
    	Override the default minimum TLS version. Allowed values: VersionTLS10, VersionTLS11, VersionTLS12, VersionTLS13
  -blocks-storage.bucket-store.metadata-cache.memcached.tls-server-name string
    	Override the expected name on the server certificate.
  -blocks-storage.bucket-store.metadata-cache.metafile-attributes-ttl duration
    	How long to cache attributes of the block metafile. (default 168h0m0s)
  -blocks-storage.bucket-store.metadata-cache.metafile-content-ttl duration
    	How long to cache content of the metafile. (default 24h0m0s)
  -blocks-storage.bucket-store.metadata-cache.metafile-doesnt-exist-ttl duration
    	How long to cache information that block metafile doesn't exist. Also used for tenant deletion mark file. (default 5m0s)
  -blocks-storage.bucket-store.metadata-cache.metafile-exists-ttl duration
    	How long to cache information that block metafile exists. Also used for tenant deletion mark file. (default 2h0m0s)
  -blocks-storage.bucket-store.metadata-cache.metafile-max-size-bytes int
    	Maximum size of metafile content to cache in bytes. Caching will be skipped if the content exceeds this size. This is useful to avoid network round trip for large content if the configured caching backend has an hard limit on cached items size (in this case, you should set this limit to the same limit in the caching backend). (default 1048576)
  -blocks-storage.bucket-store.metadata-cache.redis.connection-pool-size int
    	Maximum number of connections in the pool. (default 100)
  -blocks-storage.bucket-store.metadata-cache.redis.db int
    	Database index.
  -blocks-storage.bucket-store.metadata-cache.redis.dial-timeout duration
    	Client dial timeout. (default 5s)
  -blocks-storage.bucket-store.metadata-cache.redis.endpoint comma-separated-list-of-strings
    	Redis Server or Cluster configuration endpoint to use for caching. A comma-separated list of endpoints for Redis Cluster or Redis Sentinel.
  -blocks-storage.bucket-store.metadata-cache.redis.idle-timeout duration
    	Amount of time after which client closes idle connections. (default 5m0s)
  -blocks-storage.bucket-store.metadata-cache.redis.master-name string
    	Redis Sentinel master name. An empty string for Redis Server or Redis Cluster.
  -blocks-storage.bucket-store.metadata-cache.redis.max-async-buffer-size int
    	The maximum number of enqueued asynchronous operations allowed. (default 25000)
  -blocks-storage.bucket-store.metadata-cache.redis.max-async-concurrency int
    	The maximum number of concurrent asynchronous operations can occur. (default 50)
  -blocks-storage.bucket-store.metadata-cache.redis.max-connection-age duration
    	Close connections older than this duration. If the value is zero, then the pool does not close connections based on age.
  -blocks-storage.bucket-store.metadata-cache.redis.max-get-multi-batch-size int
    	The maximum size per batch for mget operations. (default 100)
  -blocks-storage.bucket-store.metadata-cache.redis.max-get-multi-concurrency int
    	The maximum number of concurrent connections running get operations. If set to 0, concurrency is unlimited. (default 100)
  -blocks-storage.bucket-store.metadata-cache.redis.max-item-size int
    	The maximum size of an item stored in Redis. Bigger items are not stored. If set to 0, no maximum size is enforced. (default 16777216)
  -blocks-storage.bucket-store.metadata-cache.redis.min-idle-connections int
    	Minimum number of idle connections. (default 10)
  -blocks-storage.bucket-store.metadata-cache.redis.password string
    	Password to use when connecting to Redis.
  -blocks-storage.bucket-store.metadata-cache.redis.read-timeout duration
    	Client read timeout. (default 3s)
  -blocks-storage.bucket-store.metadata-cache.redis.tls-ca-path string
    	Path to the CA certificates to validate server certificate against. If not set, the host's root CA certificates are used.
  -blocks-storage.bucket-store.metadata-cache.redis.tls-cert-path string
    	Path to the client certificate, which will be used for authenticating with the server. Also requires the key path to be configured.
  -blocks-storage.bucket-store.metadata-cache.redis.tls-cipher-suites string
    	Override the default cipher suite list (separated by commas).
  -blocks-storage.bucket-store.metadata-cache.redis.tls-enabled
    	Enable connecting to Redis with TLS.
  -blocks-storage.bucket-store.metadata-cache.redis.tls-insecure-skip-verify
    	Skip validating server certificate.
  -blocks-storage.bucket-store.metadata-cache.redis.tls-key-path string
    	Path to the key for the client certificate. Also requires the client certificate to be configured.
  -blocks-storage.bucket-store.metadata-cache.redis.tls-min-version string
    	Override the default minimum TLS version. Allowed values: VersionTLS10, VersionTLS11, VersionTLS12, VersionTLS13
  -blocks-storage.bucket-store.metadata-cache.redis.tls-server-name string
    	Override the expected name on the server certificate.
  -blocks-storage.bucket-store.metadata-cache.redis.username string
    	Username to use when connecting to Redis.
  -blocks-storage.bucket-store.metadata-cache.redis.write-timeout duration
    	Client write timeout. (default 3s)
  -blocks-storage.bucket-store.metadata-cache.tenant-blocks-list-ttl duration
    	How long to cache list of blocks for each tenant. (default 5m0s)
  -blocks-storage.bucket-store.metadata-cache.tenants-list-ttl duration
    	How long to cache list of tenants in the bucket. (default 15m0s)
  -blocks-storage.bucket-store.partitioner-max-gap-bytes uint
    	Max size - in bytes - of a gap for which the partitioner aggregates together two bucket GET object requests. (default 524288)
  -blocks-storage.bucket-store.posting-offsets-in-mem-sampling int
    	Controls what is the ratio of postings offsets that the store will hold in memory. (default 32)
  -blocks-storage.bucket-store.series-hash-cache-max-size-bytes uint
    	Max size - in bytes - of the in-memory series hash cache. The cache is shared across all tenants and it's used only when query sharding is enabled. (default 1073741824)
  -blocks-storage.bucket-store.sync-dir string
    	Directory to store synchronized TSDB index headers. This directory is not required to be persisted between restarts, but it's highly recommended in order to improve the store-gateway startup time. (default "./tsdb-sync/")
  -blocks-storage.bucket-store.sync-interval duration
    	How frequently to scan the bucket, or to refresh the bucket index (if enabled), in order to look for changes (new blocks shipped by ingesters and blocks deleted by retention or compaction). (default 15m0s)
  -blocks-storage.bucket-store.tenant-sync-concurrency int
    	Maximum number of concurrent tenants synching blocks. (default 10)
  -blocks-storage.filesystem.dir string
    	Local filesystem storage directory. (default "blocks")
  -blocks-storage.gcs.bucket-name string
    	GCS bucket name
  -blocks-storage.gcs.service-account string
    	JSON either from a Google Developers Console client_credentials.json file, or a Google Developers service account key. Needs to be valid JSON, not a filesystem path.
  -blocks-storage.s3.access-key-id string
    	S3 access key ID
  -blocks-storage.s3.bucket-name string
    	S3 bucket name
  -blocks-storage.s3.endpoint string
    	The S3 bucket endpoint. It could be an AWS S3 endpoint listed at https://docs.aws.amazon.com/general/latest/gr/s3.html or the address of an S3-compatible service in hostname:port format.
  -blocks-storage.s3.expect-continue-timeout duration
    	The time to wait for a server's first response headers after fully writing the request headers if the request has an Expect header. 0 to send the request body immediately. (default 1s)
  -blocks-storage.s3.http.idle-conn-timeout duration
    	The time an idle connection will remain idle before closing. (default 1m30s)
  -blocks-storage.s3.http.insecure-skip-verify
    	If the client connects to S3 via HTTPS and this option is enabled, the client will accept any certificate and hostname.
  -blocks-storage.s3.http.response-header-timeout duration
    	The amount of time the client will wait for a servers response headers. (default 2m0s)
  -blocks-storage.s3.insecure
    	If enabled, use http:// for the S3 endpoint instead of https://. This could be useful in local dev/test environments while using an S3-compatible backend storage, like Minio.
  -blocks-storage.s3.max-connections-per-host int
    	Maximum number of connections per host. 0 means no limit.
  -blocks-storage.s3.max-idle-connections int
    	Maximum number of idle (keep-alive) connections across all hosts. 0 means no limit. (default 100)
  -blocks-storage.s3.max-idle-connections-per-host int
    	Maximum number of idle (keep-alive) connections to keep per-host. If 0, a built-in default value is used. (default 100)
  -blocks-storage.s3.region string
    	S3 region. If unset, the client will issue a S3 GetBucketLocation API call to autodetect it.
  -blocks-storage.s3.secret-access-key string
    	S3 secret access key
  -blocks-storage.s3.signature-version string
    	The signature version to use for authenticating against S3. Supported values are: v4, v2. (default "v4")
  -blocks-storage.s3.sse.kms-encryption-context string
    	KMS Encryption Context used for object encryption. It expects JSON formatted string.
  -blocks-storage.s3.sse.kms-key-id string
    	KMS Key ID used to encrypt objects in S3
  -blocks-storage.s3.sse.type string
    	Enable AWS Server Side Encryption. Supported values: SSE-KMS, SSE-S3.
  -blocks-storage.s3.tls-handshake-timeout duration
    	Maximum time to wait for a TLS handshake. 0 means no limit. (default 10s)
  -blocks-storage.storage-prefix string
    	[experimental] Prefix for all objects stored in the backend storage. For simplicity, it may only contain digits and English alphabet letters.
  -blocks-storage.swift.auth-url string
    	OpenStack Swift authentication URL
  -blocks-storage.swift.auth-version int
    	OpenStack Swift authentication API version. 0 to autodetect.
  -blocks-storage.swift.connect-timeout duration
    	Time after which a connection attempt is aborted. (default 10s)
  -blocks-storage.swift.container-name string
    	Name of the OpenStack Swift container to put chunks in.
  -blocks-storage.swift.domain-id string
    	OpenStack Swift user's domain ID.
  -blocks-storage.swift.domain-name string
    	OpenStack Swift user's domain name.
  -blocks-storage.swift.max-retries int
    	Max retries on requests error. (default 3)
  -blocks-storage.swift.password string
    	OpenStack Swift API key.
  -blocks-storage.swift.project-domain-id string
    	ID of the OpenStack Swift project's domain (v3 auth only), only needed if it differs the from user domain.
  -blocks-storage.swift.project-domain-name string
    	Name of the OpenStack Swift project's domain (v3 auth only), only needed if it differs from the user domain.
  -blocks-storage.swift.project-id string
    	OpenStack Swift project ID (v2,v3 auth only).
  -blocks-storage.swift.project-name string
    	OpenStack Swift project name (v2,v3 auth only).
  -blocks-storage.swift.region-name string
    	OpenStack Swift Region to use (v2,v3 auth only).
  -blocks-storage.swift.request-timeout duration
    	Time after which an idle request is aborted. The timeout watchdog is reset each time some data is received, so the timeout triggers after X time no data is received on a request. (default 5s)
  -blocks-storage.swift.user-domain-id string
    	OpenStack Swift user's domain ID.
  -blocks-storage.swift.user-domain-name string
    	OpenStack Swift user's domain name.
  -blocks-storage.swift.user-id string
    	OpenStack Swift user ID.
  -blocks-storage.swift.username string
    	OpenStack Swift username.
  -blocks-storage.tsdb.block-ranges-period comma-separated-list-of-durations
    	[experimental] TSDB blocks range period. (default 2h0m0s)
  -blocks-storage.tsdb.close-idle-tsdb-timeout duration
    	If TSDB has not received any data for this duration, and all blocks from TSDB have been shipped, TSDB is closed and deleted from local disk. If set to positive value, this value should be equal or higher than -querier.query-ingesters-within flag to make sure that TSDB is not closed prematurely, which could cause partial query results. 0 or negative value disables closing of idle TSDB. (default 13h0m0s)
  -blocks-storage.tsdb.dir string
    	Directory to store TSDBs (including WAL) in the ingesters. This directory is required to be persisted between restarts. (default "./tsdb/")
  -blocks-storage.tsdb.flush-blocks-on-shutdown
    	True to flush blocks to storage on shutdown. If false, incomplete blocks will be reused after restart.
  -blocks-storage.tsdb.head-chunks-end-time-variance float
    	[experimental] How much variance (as percentage between 0 and 1) should be applied to the chunk end time, to spread chunks writing across time. Doesn't apply to the last chunk of the chunk range. 0 means no variance.
  -blocks-storage.tsdb.head-chunks-write-buffer-size-bytes int
    	The write buffer size used by the head chunks mapper. Lower values reduce memory utilisation on clusters with a large number of tenants at the cost of increased disk I/O operations. (default 4194304)
  -blocks-storage.tsdb.head-chunks-write-queue-size int
    	The size of the write queue used by the head chunks mapper. Lower values reduce memory utilisation at the cost of potentially higher ingest latency. Value of 0 switches chunks mapper to implementation without a queue. (default 1000000)
  -blocks-storage.tsdb.head-compaction-concurrency int
    	Maximum number of tenants concurrently compacting TSDB head into a new block (default 1)
  -blocks-storage.tsdb.head-compaction-idle-timeout duration
    	If TSDB head is idle for this duration, it is compacted. Note that up to 25% jitter is added to the value to avoid ingesters compacting concurrently. 0 means disabled. (default 1h0m0s)
  -blocks-storage.tsdb.head-compaction-interval duration
    	How frequently the ingester checks whether the TSDB head should be compacted and, if so, triggers the compaction. Mimir applies a jitter to the first check, while subsequent checks will happen at the configured interval. Block is only created if data covers smallest block range. The configured interval must be between 0 and 15 minutes. (default 1m0s)
  -blocks-storage.tsdb.head-postings-for-matchers-cache-force
    	[experimental] Force the cache to be used for postings for matchers in the Head and OOOHead, even if it's not a concurrent (query-sharding) call.
  -blocks-storage.tsdb.head-postings-for-matchers-cache-size int
    	[experimental] Maximum number of entries in the cache for postings for matchers in the Head and OOOHead when ttl > 0. (default 100)
  -blocks-storage.tsdb.head-postings-for-matchers-cache-ttl duration
    	[experimental] How long to cache postings for matchers in the Head and OOOHead. 0 disables the cache and just deduplicates the in-flight calls. (default 10s)
  -blocks-storage.tsdb.max-tsdb-opening-concurrency-on-startup int
    	[deprecated] limit the number of concurrently opening TSDB's on startup (default 10)
  -blocks-storage.tsdb.memory-snapshot-on-shutdown
    	[experimental] True to enable snapshotting of in-memory TSDB data on disk when shutting down.
  -blocks-storage.tsdb.out-of-order-capacity-max int
    	[experimental] Maximum capacity for out of order chunks, in samples between 1 and 255. (default 32)
  -blocks-storage.tsdb.retention-period duration
    	TSDB blocks retention in the ingester before a block is removed. If shipping is enabled, the retention will be relative to the time when the block was uploaded to storage. If shipping is disabled then its relative to the creation time of the block. This should be larger than the -blocks-storage.tsdb.block-ranges-period, -querier.query-store-after and large enough to give store-gateways and queriers enough time to discover newly uploaded blocks. (default 13h0m0s)
  -blocks-storage.tsdb.series-hash-cache-max-size-bytes uint
    	Max size - in bytes - of the in-memory series hash cache. The cache is shared across all tenants and it's used only when query sharding is enabled. (default 1073741824)
  -blocks-storage.tsdb.ship-concurrency int
    	Maximum number of tenants concurrently shipping blocks to the storage. (default 10)
  -blocks-storage.tsdb.ship-interval duration
    	How frequently the TSDB blocks are scanned and new ones are shipped to the storage. 0 means shipping is disabled. (default 1m0s)
  -blocks-storage.tsdb.stripe-size int
    	The number of shards of series to use in TSDB (must be a power of 2). Reducing this will decrease memory footprint, but can negatively impact performance. (default 16384)
  -blocks-storage.tsdb.wal-compression-enabled
    	True to enable TSDB WAL compression.
  -blocks-storage.tsdb.wal-replay-concurrency int
    	Maximum number of CPUs that can simultaneously processes WAL replay. If it is set to 0, then each TSDB is replayed with a concurrency equal to the number of CPU cores available on the machine. If set to a positive value it overrides the deprecated -blocks-storage.tsdb.max-tsdb-opening-concurrency-on-startup option.
  -blocks-storage.tsdb.wal-segment-size-bytes int
    	TSDB WAL segments files max size (bytes). (default 134217728)
  -common.storage.azure.account-key string
    	Azure storage account key
  -common.storage.azure.account-name string
    	Azure storage account name
  -common.storage.azure.container-name string
    	Azure storage container name
  -common.storage.azure.endpoint-suffix string
    	Azure storage endpoint suffix without schema. The account name will be prefixed to this value to create the FQDN. If set to empty string, default endpoint suffix is used.
  -common.storage.azure.max-retries int
    	Number of retries for recoverable errors (default 20)
  -common.storage.azure.user-assigned-id string
    	User assigned identity. If empty, then System assigned identity is used.
  -common.storage.backend string
    	Backend storage to use. Supported backends are: s3, gcs, azure, swift, filesystem. (default "filesystem")
  -common.storage.filesystem.dir string
    	Local filesystem storage directory.
  -common.storage.gcs.bucket-name string
    	GCS bucket name
  -common.storage.gcs.service-account string
    	JSON either from a Google Developers Console client_credentials.json file, or a Google Developers service account key. Needs to be valid JSON, not a filesystem path.
  -common.storage.s3.access-key-id string
    	S3 access key ID
  -common.storage.s3.bucket-name string
    	S3 bucket name
  -common.storage.s3.endpoint string
    	The S3 bucket endpoint. It could be an AWS S3 endpoint listed at https://docs.aws.amazon.com/general/latest/gr/s3.html or the address of an S3-compatible service in hostname:port format.
  -common.storage.s3.expect-continue-timeout duration
    	The time to wait for a server's first response headers after fully writing the request headers if the request has an Expect header. 0 to send the request body immediately. (default 1s)
  -common.storage.s3.http.idle-conn-timeout duration
    	The time an idle connection will remain idle before closing. (default 1m30s)
  -common.storage.s3.http.insecure-skip-verify
    	If the client connects to S3 via HTTPS and this option is enabled, the client will accept any certificate and hostname.
  -common.storage.s3.http.response-header-timeout duration
    	The amount of time the client will wait for a servers response headers. (default 2m0s)
  -common.storage.s3.insecure
    	If enabled, use http:// for the S3 endpoint instead of https://. This could be useful in local dev/test environments while using an S3-compatible backend storage, like Minio.
  -common.storage.s3.max-connections-per-host int
    	Maximum number of connections per host. 0 means no limit.
  -common.storage.s3.max-idle-connections int
    	Maximum number of idle (keep-alive) connections across all hosts. 0 means no limit. (default 100)
  -common.storage.s3.max-idle-connections-per-host int
    	Maximum number of idle (keep-alive) connections to keep per-host. If 0, a built-in default value is used. (default 100)
  -common.storage.s3.region string
    	S3 region. If unset, the client will issue a S3 GetBucketLocation API call to autodetect it.
  -common.storage.s3.secret-access-key string
    	S3 secret access key
  -common.storage.s3.signature-version string
    	The signature version to use for authenticating against S3. Supported values are: v4, v2. (default "v4")
  -common.storage.s3.sse.kms-encryption-context string
    	KMS Encryption Context used for object encryption. It expects JSON formatted string.
  -common.storage.s3.sse.kms-key-id string
    	KMS Key ID used to encrypt objects in S3
  -common.storage.s3.sse.type string
    	Enable AWS Server Side Encryption. Supported values: SSE-KMS, SSE-S3.
  -common.storage.s3.tls-handshake-timeout duration
    	Maximum time to wait for a TLS handshake. 0 means no limit. (default 10s)
  -common.storage.swift.auth-url string
    	OpenStack Swift authentication URL
  -common.storage.swift.auth-version int
    	OpenStack Swift authentication API version. 0 to autodetect.
  -common.storage.swift.connect-timeout duration
    	Time after which a connection attempt is aborted. (default 10s)
  -common.storage.swift.container-name string
    	Name of the OpenStack Swift container to put chunks in.
  -common.storage.swift.domain-id string
    	OpenStack Swift user's domain ID.
  -common.storage.swift.domain-name string
    	OpenStack Swift user's domain name.
  -common.storage.swift.max-retries int
    	Max retries on requests error. (default 3)
  -common.storage.swift.password string
    	OpenStack Swift API key.
  -common.storage.swift.project-domain-id string
    	ID of the OpenStack Swift project's domain (v3 auth only), only needed if it differs the from user domain.
  -common.storage.swift.project-domain-name string
    	Name of the OpenStack Swift project's domain (v3 auth only), only needed if it differs from the user domain.
  -common.storage.swift.project-id string
    	OpenStack Swift project ID (v2,v3 auth only).
  -common.storage.swift.project-name string
    	OpenStack Swift project name (v2,v3 auth only).
  -common.storage.swift.region-name string
    	OpenStack Swift Region to use (v2,v3 auth only).
  -common.storage.swift.request-timeout duration
    	Time after which an idle request is aborted. The timeout watchdog is reset each time some data is received, so the timeout triggers after X time no data is received on a request. (default 5s)
  -common.storage.swift.user-domain-id string
    	OpenStack Swift user's domain ID.
  -common.storage.swift.user-domain-name string
    	OpenStack Swift user's domain name.
  -common.storage.swift.user-id string
    	OpenStack Swift user ID.
  -common.storage.swift.username string
    	OpenStack Swift username.
  -compactor.block-ranges comma-separated-list-of-durations
    	List of compaction time ranges. (default 2h0m0s,12h0m0s,24h0m0s)
  -compactor.block-sync-concurrency int
    	Number of Go routines to use when downloading blocks for compaction and uploading resulting blocks. (default 8)
  -compactor.block-upload-enabled
    	Enable block upload API for the tenant.
  -compactor.block-upload.block-validation-enabled
    	[experimental] Validate blocks before finalizing a block upload (default true)
  -compactor.blocks-retention-period duration
    	Delete blocks containing samples older than the specified retention period. Also used by query-frontend to avoid querying beyond the retention period. 0 to disable.
  -compactor.cleanup-concurrency int
    	Max number of tenants for which blocks cleanup and maintenance should run concurrently. (default 20)
  -compactor.cleanup-interval duration
    	How frequently compactor should run blocks cleanup and maintenance, as well as update the bucket index. (default 15m0s)
  -compactor.compaction-concurrency int
    	Max number of concurrent compactions running. (default 1)
  -compactor.compaction-interval duration
    	The frequency at which the compaction runs (default 1h0m0s)
  -compactor.compaction-jobs-order string
    	The sorting to use when deciding which compaction jobs should run first for a given tenant. Supported values are: smallest-range-oldest-blocks-first, newest-blocks-first. (default "smallest-range-oldest-blocks-first")
  -compactor.compaction-retries int
    	How many times to retry a failed compaction within a single compaction run. (default 3)
  -compactor.compactor-tenant-shard-size int
    	Max number of compactors that can compact blocks for single tenant. 0 to disable the limit and use all compactors.
  -compactor.consistency-delay duration
    	[deprecated] Minimum age of fresh (non-compacted) blocks before they are being processed.
  -compactor.data-dir string
    	Directory to temporarily store blocks during compaction. This directory is not required to be persisted between restarts. (default "./data-compactor/")
  -compactor.deletion-delay duration
    	Time before a block marked for deletion is deleted from bucket. If not 0, blocks will be marked for deletion and compactor component will permanently delete blocks marked for deletion from the bucket. If 0, blocks will be deleted straight away. Note that deleting blocks immediately can cause query failures. (default 12h0m0s)
  -compactor.disabled-tenants comma-separated-list-of-strings
    	Comma separated list of tenants that cannot be compacted by this compactor. If specified, and compactor would normally pick given tenant for compaction (via -compactor.enabled-tenants or sharding), it will be ignored instead.
  -compactor.enabled-tenants comma-separated-list-of-strings
    	Comma separated list of tenants that can be compacted. If specified, only these tenants will be compacted by compactor, otherwise all tenants can be compacted. Subject to sharding.
  -compactor.first-level-compaction-wait-period duration
    	[experimental] How long the compactor waits before compacting first-level blocks that are uploaded by the ingesters. This configuration option allows for the reduction of cases where the compactor begins to compact blocks before all ingesters have uploaded their blocks to the storage.
  -compactor.max-closing-blocks-concurrency int
    	Max number of blocks that can be closed concurrently during split compaction. Note that closing of newly compacted block uses a lot of memory for writing index. (default 1)
  -compactor.max-compaction-time duration
    	Max time for starting compactions for a single tenant. After this time no new compactions for the tenant are started before next compaction cycle. This can help in multi-tenant environments to avoid single tenant using all compaction time, but also in single-tenant environments to force new discovery of blocks more often. 0 = disabled. (default 1h0m0s)
  -compactor.max-opening-blocks-concurrency int
    	Number of goroutines opening blocks before compaction. (default 1)
  -compactor.meta-sync-concurrency int
    	Number of Go routines to use when syncing block meta files from the long term storage. (default 20)
  -compactor.partial-block-deletion-delay duration
    	If a partial block (unfinished block without meta.json file) hasn't been modified for this time, it will be marked for deletion. The minimum accepted value is 4h0m0s: a lower value will be ignored and the feature disabled. 0 to disable.
  -compactor.ring.consul.acl-token string
    	ACL Token used to interact with Consul.
  -compactor.ring.consul.cas-retry-delay duration
    	Maximum duration to wait before retrying a Compare And Swap (CAS) operation. (default 1s)
  -compactor.ring.consul.client-timeout duration
    	HTTP timeout when talking to Consul (default 20s)
  -compactor.ring.consul.consistent-reads
    	Enable consistent reads to Consul.
  -compactor.ring.consul.hostname string
    	Hostname and port of Consul. (default "localhost:8500")
  -compactor.ring.consul.watch-burst-size int
    	Burst size used in rate limit. Values less than 1 are treated as 1. (default 1)
  -compactor.ring.consul.watch-rate-limit float
    	Rate limit when watching key or prefix in Consul, in requests per second. 0 disables the rate limit. (default 1)
  -compactor.ring.etcd.dial-timeout duration
    	The dial timeout for the etcd connection. (default 10s)
  -compactor.ring.etcd.endpoints string
    	The etcd endpoints to connect to.
  -compactor.ring.etcd.max-retries int
    	The maximum number of retries to do for failed ops. (default 10)
  -compactor.ring.etcd.password string
    	Etcd password.
  -compactor.ring.etcd.tls-ca-path string
    	Path to the CA certificates to validate server certificate against. If not set, the host's root CA certificates are used.
  -compactor.ring.etcd.tls-cert-path string
    	Path to the client certificate, which will be used for authenticating with the server. Also requires the key path to be configured.
  -compactor.ring.etcd.tls-cipher-suites string
    	Override the default cipher suite list (separated by commas).
  -compactor.ring.etcd.tls-enabled
    	Enable TLS.
  -compactor.ring.etcd.tls-insecure-skip-verify
    	Skip validating server certificate.
  -compactor.ring.etcd.tls-key-path string
    	Path to the key for the client certificate. Also requires the client certificate to be configured.
  -compactor.ring.etcd.tls-min-version string
    	Override the default minimum TLS version. Allowed values: VersionTLS10, VersionTLS11, VersionTLS12, VersionTLS13
  -compactor.ring.etcd.tls-server-name string
    	Override the expected name on the server certificate.
  -compactor.ring.etcd.username string
    	Etcd username.
  -compactor.ring.heartbeat-period duration
    	Period at which to heartbeat to the ring. 0 = disabled. (default 15s)
  -compactor.ring.heartbeat-timeout duration
    	The heartbeat timeout after which compactors are considered unhealthy within the ring. 0 = never (timeout disabled). (default 1m0s)
  -compactor.ring.instance-addr string
    	IP address to advertise in the ring. Default is auto-detected.
  -compactor.ring.instance-id string
    	Instance ID to register in the ring. (default "<hostname>")
  -compactor.ring.instance-interface-names string
    	List of network interface names to look up when finding the instance IP address. (default [<private network interfaces>])
  -compactor.ring.instance-port int
    	Port to advertise in the ring (defaults to -server.grpc-listen-port).
  -compactor.ring.multi.mirror-enabled
    	Mirror writes to secondary store.
  -compactor.ring.multi.mirror-timeout duration
    	Timeout for storing value to secondary store. (default 2s)
  -compactor.ring.multi.primary string
    	Primary backend storage used by multi-client.
  -compactor.ring.multi.secondary string
    	Secondary backend storage used by multi-client.
  -compactor.ring.prefix string
    	The prefix for the keys in the store. Should end with a /. (default "collectors/")
  -compactor.ring.store string
    	Backend storage to use for the ring. Supported values are: consul, etcd, inmemory, memberlist, multi. (default "memberlist")
  -compactor.ring.wait-active-instance-timeout duration
    	Timeout for waiting on compactor to become ACTIVE in the ring. (default 10m0s)
  -compactor.ring.wait-stability-max-duration duration
    	Maximum time to wait for ring stability at startup. If the compactor ring keeps changing after this period of time, the compactor will start anyway. (default 5m0s)
  -compactor.ring.wait-stability-min-duration duration
    	Minimum time to wait for ring stability at startup. 0 to disable.
  -compactor.split-and-merge-shards int
    	The number of shards to use when splitting blocks. 0 to disable splitting.
  -compactor.split-groups int
    	Number of groups that blocks for splitting should be grouped into. Each group of blocks is then split separately. Number of output split shards is controlled by -compactor.split-and-merge-shards. (default 1)
  -compactor.symbols-flushers-concurrency int
    	Number of symbols flushers used when doing split compaction. (default 1)
  -compactor.tenant-cleanup-delay duration
    	For tenants marked for deletion, this is time between deleting of last block, and doing final cleanup (marker files, debug files) of the tenant. (default 6h0m0s)
  -config.expand-env
    	Expands ${var} or $var in config according to the values of the environment variables.
  -config.file value
    	Configuration file to load.
  -debug.block-profile-rate int
    	Fraction of goroutine blocking events that are reported in the blocking profile. 1 to include every blocking event in the profile, 0 to disable.
  -debug.mutex-profile-fraction int
    	Fraction of mutex contention events that are reported in the mutex profile. On average 1/rate events are reported. 0 to disable.
  -distributor.client-cleanup-period duration
    	How frequently to clean up clients for ingesters that have gone away. (default 15s)
  -distributor.drop-label string
    	This flag can be used to specify label names that to drop during sample ingestion within the distributor and can be repeated in order to drop multiple labels.
  -distributor.forwarding.enabled
    	[experimental] Enables the feature to forward certain metrics in remote_write requests, depending on defined rules.
  -distributor.forwarding.grpc-client.backoff-max-period duration
    	Maximum delay when backing off. (default 10s)
  -distributor.forwarding.grpc-client.backoff-min-period duration
    	Minimum delay when backing off. (default 100ms)
  -distributor.forwarding.grpc-client.backoff-on-ratelimits
    	Enable backoff and retry when we hit ratelimits.
  -distributor.forwarding.grpc-client.backoff-retries int
    	Number of times to backoff and retry before failing. (default 10)
  -distributor.forwarding.grpc-client.grpc-client-rate-limit float
    	Rate limit for gRPC client; 0 means disabled.
  -distributor.forwarding.grpc-client.grpc-client-rate-limit-burst int
    	Rate limit burst for gRPC client.
  -distributor.forwarding.grpc-client.grpc-compression string
    	Use compression when sending messages. Supported values are: 'gzip', 'snappy' and '' (disable compression)
  -distributor.forwarding.grpc-client.grpc-max-recv-msg-size int
    	gRPC client max receive message size (bytes). (default 104857600)
  -distributor.forwarding.grpc-client.grpc-max-send-msg-size int
    	gRPC client max send message size (bytes). (default 104857600)
  -distributor.forwarding.grpc-client.tls-ca-path string
    	Path to the CA certificates to validate server certificate against. If not set, the host's root CA certificates are used.
  -distributor.forwarding.grpc-client.tls-cert-path string
    	Path to the client certificate, which will be used for authenticating with the server. Also requires the key path to be configured.
  -distributor.forwarding.grpc-client.tls-cipher-suites string
    	Override the default cipher suite list (separated by commas).
  -distributor.forwarding.grpc-client.tls-enabled
    	Enable TLS in the GRPC client. This flag needs to be enabled when any other TLS flag is set. If set to false, insecure connection to gRPC server will be used.
  -distributor.forwarding.grpc-client.tls-insecure-skip-verify
    	Skip validating server certificate.
  -distributor.forwarding.grpc-client.tls-key-path string
    	Path to the key for the client certificate. Also requires the client certificate to be configured.
  -distributor.forwarding.grpc-client.tls-min-version string
    	Override the default minimum TLS version. Allowed values: VersionTLS10, VersionTLS11, VersionTLS12, VersionTLS13
  -distributor.forwarding.grpc-client.tls-server-name string
    	Override the expected name on the server certificate.
  -distributor.forwarding.propagate-errors
    	[experimental] If disabled then forwarding requests are always considered to be successful, errors are ignored. (default true)
  -distributor.forwarding.request-concurrency int
    	[experimental] Maximum concurrency at which forwarding requests get performed. (default 10)
  -distributor.forwarding.request-timeout duration
    	[experimental] Timeout for requests to ingestion endpoints to which we forward metrics. (default 2s)
  -distributor.ha-tracker.cluster string
    	Prometheus label to look for in samples to identify a Prometheus HA cluster. (default "cluster")
  -distributor.ha-tracker.consul.acl-token string
    	ACL Token used to interact with Consul.
  -distributor.ha-tracker.consul.cas-retry-delay duration
    	Maximum duration to wait before retrying a Compare And Swap (CAS) operation. (default 1s)
  -distributor.ha-tracker.consul.client-timeout duration
    	HTTP timeout when talking to Consul (default 20s)
  -distributor.ha-tracker.consul.consistent-reads
    	Enable consistent reads to Consul.
  -distributor.ha-tracker.consul.hostname string
    	Hostname and port of Consul. (default "localhost:8500")
  -distributor.ha-tracker.consul.watch-burst-size int
    	Burst size used in rate limit. Values less than 1 are treated as 1. (default 1)
  -distributor.ha-tracker.consul.watch-rate-limit float
    	Rate limit when watching key or prefix in Consul, in requests per second. 0 disables the rate limit. (default 1)
  -distributor.ha-tracker.enable
    	Enable the distributors HA tracker so that it can accept samples from Prometheus HA replicas gracefully (requires labels).
  -distributor.ha-tracker.enable-for-all-users
    	Flag to enable, for all tenants, handling of samples with external labels identifying replicas in an HA Prometheus setup.
  -distributor.ha-tracker.etcd.dial-timeout duration
    	The dial timeout for the etcd connection. (default 10s)
  -distributor.ha-tracker.etcd.endpoints string
    	The etcd endpoints to connect to.
  -distributor.ha-tracker.etcd.max-retries int
    	The maximum number of retries to do for failed ops. (default 10)
  -distributor.ha-tracker.etcd.password string
    	Etcd password.
  -distributor.ha-tracker.etcd.tls-ca-path string
    	Path to the CA certificates to validate server certificate against. If not set, the host's root CA certificates are used.
  -distributor.ha-tracker.etcd.tls-cert-path string
    	Path to the client certificate, which will be used for authenticating with the server. Also requires the key path to be configured.
  -distributor.ha-tracker.etcd.tls-cipher-suites string
    	Override the default cipher suite list (separated by commas).
  -distributor.ha-tracker.etcd.tls-enabled
    	Enable TLS.
  -distributor.ha-tracker.etcd.tls-insecure-skip-verify
    	Skip validating server certificate.
  -distributor.ha-tracker.etcd.tls-key-path string
    	Path to the key for the client certificate. Also requires the client certificate to be configured.
  -distributor.ha-tracker.etcd.tls-min-version string
    	Override the default minimum TLS version. Allowed values: VersionTLS10, VersionTLS11, VersionTLS12, VersionTLS13
  -distributor.ha-tracker.etcd.tls-server-name string
    	Override the expected name on the server certificate.
  -distributor.ha-tracker.etcd.username string
    	Etcd username.
  -distributor.ha-tracker.failover-timeout duration
    	If we don't receive any samples from the accepted replica for a cluster in this amount of time we will failover to the next replica we receive a sample from. This value must be greater than the update timeout (default 30s)
  -distributor.ha-tracker.max-clusters int
    	Maximum number of clusters that HA tracker will keep track of for a single tenant. 0 to disable the limit. (default 100)
  -distributor.ha-tracker.multi.mirror-enabled
    	Mirror writes to secondary store.
  -distributor.ha-tracker.multi.mirror-timeout duration
    	Timeout for storing value to secondary store. (default 2s)
  -distributor.ha-tracker.multi.primary string
    	Primary backend storage used by multi-client.
  -distributor.ha-tracker.multi.secondary string
    	Secondary backend storage used by multi-client.
  -distributor.ha-tracker.prefix string
    	The prefix for the keys in the store. Should end with a /. (default "ha-tracker/")
  -distributor.ha-tracker.replica string
    	Prometheus label to look for in samples to identify a Prometheus HA replica. (default "__replica__")
  -distributor.ha-tracker.store string
    	Backend storage to use for the ring. Supported values are: consul, etcd, inmemory, memberlist, multi. (default "consul")
  -distributor.ha-tracker.update-timeout duration
    	Update the timestamp in the KV store for a given cluster/replica only after this amount of time has passed since the current stored timestamp. (default 15s)
  -distributor.ha-tracker.update-timeout-jitter-max duration
    	Maximum jitter applied to the update timeout, in order to spread the HA heartbeats over time. (default 5s)
  -distributor.health-check-ingesters
    	Run a health check on each ingester client during periodic cleanup. (default true)
  -distributor.ingestion-burst-size int
    	Per-tenant allowed ingestion burst size (in number of samples). (default 200000)
  -distributor.ingestion-rate-limit float
    	Per-tenant ingestion rate limit in samples per second. (default 10000)
  -distributor.ingestion-tenant-shard-size int
    	The tenant's shard size used by shuffle-sharding. Must be set both on ingesters and distributors. 0 disables shuffle sharding.
  -distributor.instance-limits.max-inflight-push-requests int
    	Max inflight push requests that this distributor can handle. This limit is per-distributor, not per-tenant. Additional requests will be rejected. 0 = unlimited. (default 2000)
  -distributor.instance-limits.max-inflight-push-requests-bytes int
    	The sum of the request sizes in bytes of inflight push requests that this distributor can handle. This limit is per-distributor, not per-tenant. Additional requests will be rejected. 0 = unlimited.
  -distributor.instance-limits.max-ingestion-rate float
    	Max ingestion rate (samples/sec) that this distributor will accept. This limit is per-distributor, not per-tenant. Additional push requests will be rejected. Current ingestion rate is computed as exponentially weighted moving average, updated every second. 0 = unlimited.
  -distributor.max-recv-msg-size int
    	Max message size in bytes that the distributors will accept for incoming push requests to the remote write API. If exceeded, the request will be rejected. (default 104857600)
  -distributor.remote-timeout duration
    	Timeout for downstream ingesters. (default 2s)
  -distributor.request-burst-size int
    	[experimental] Per-tenant allowed request burst size. 0 to disable.
  -distributor.request-rate-limit float
    	[experimental] Per-tenant request rate limit in requests per second. 0 to disable.
  -distributor.ring.consul.acl-token string
    	ACL Token used to interact with Consul.
  -distributor.ring.consul.cas-retry-delay duration
    	Maximum duration to wait before retrying a Compare And Swap (CAS) operation. (default 1s)
  -distributor.ring.consul.client-timeout duration
    	HTTP timeout when talking to Consul (default 20s)
  -distributor.ring.consul.consistent-reads
    	Enable consistent reads to Consul.
  -distributor.ring.consul.hostname string
    	Hostname and port of Consul. (default "localhost:8500")
  -distributor.ring.consul.watch-burst-size int
    	Burst size used in rate limit. Values less than 1 are treated as 1. (default 1)
  -distributor.ring.consul.watch-rate-limit float
    	Rate limit when watching key or prefix in Consul, in requests per second. 0 disables the rate limit. (default 1)
  -distributor.ring.etcd.dial-timeout duration
    	The dial timeout for the etcd connection. (default 10s)
  -distributor.ring.etcd.endpoints string
    	The etcd endpoints to connect to.
  -distributor.ring.etcd.max-retries int
    	The maximum number of retries to do for failed ops. (default 10)
  -distributor.ring.etcd.password string
    	Etcd password.
  -distributor.ring.etcd.tls-ca-path string
    	Path to the CA certificates to validate server certificate against. If not set, the host's root CA certificates are used.
  -distributor.ring.etcd.tls-cert-path string
    	Path to the client certificate, which will be used for authenticating with the server. Also requires the key path to be configured.
  -distributor.ring.etcd.tls-cipher-suites string
    	Override the default cipher suite list (separated by commas).
  -distributor.ring.etcd.tls-enabled
    	Enable TLS.
  -distributor.ring.etcd.tls-insecure-skip-verify
    	Skip validating server certificate.
  -distributor.ring.etcd.tls-key-path string
    	Path to the key for the client certificate. Also requires the client certificate to be configured.
  -distributor.ring.etcd.tls-min-version string
    	Override the default minimum TLS version. Allowed values: VersionTLS10, VersionTLS11, VersionTLS12, VersionTLS13
  -distributor.ring.etcd.tls-server-name string
    	Override the expected name on the server certificate.
  -distributor.ring.etcd.username string
    	Etcd username.
  -distributor.ring.heartbeat-period duration
    	Period at which to heartbeat to the ring. 0 = disabled. (default 15s)
  -distributor.ring.heartbeat-timeout duration
    	The heartbeat timeout after which distributors are considered unhealthy within the ring. 0 = never (timeout disabled). (default 1m0s)
  -distributor.ring.instance-addr string
    	IP address to advertise in the ring. Default is auto-detected.
  -distributor.ring.instance-id string
    	Instance ID to register in the ring. (default "<hostname>")
  -distributor.ring.instance-interface-names string
    	List of network interface names to look up when finding the instance IP address. (default [<private network interfaces>])
  -distributor.ring.instance-port int
    	Port to advertise in the ring (defaults to -server.grpc-listen-port).
  -distributor.ring.multi.mirror-enabled
    	Mirror writes to secondary store.
  -distributor.ring.multi.mirror-timeout duration
    	Timeout for storing value to secondary store. (default 2s)
  -distributor.ring.multi.primary string
    	Primary backend storage used by multi-client.
  -distributor.ring.multi.secondary string
    	Secondary backend storage used by multi-client.
  -distributor.ring.prefix string
    	The prefix for the keys in the store. Should end with a /. (default "collectors/")
  -distributor.ring.store string
    	Backend storage to use for the ring. Supported values are: consul, etcd, inmemory, memberlist, multi. (default "memberlist")
  -flusher.exit-after-flush
    	Stop after flush has finished. If false, process will keep running, doing nothing. (default true)
  -h
    	Print basic help.
  -help
    	Print basic help.
  -help-all
    	Print help, also including advanced and experimental parameters.
  -http.alertmanager-http-prefix string
    	HTTP URL path under which the Alertmanager ui and api will be served. (default "/alertmanager")
  -http.prometheus-http-prefix string
    	HTTP URL path under which the Prometheus api will be served. (default "/prometheus")
  -ingester.active-series-custom-trackers value
    	Additional active series metrics, matching the provided matchers. Matchers should be in form <name>:<matcher>, like 'foobar:{foo="bar"}'. Multiple matchers can be provided either providing the flag multiple times or providing multiple semicolon-separated values to a single flag.
  -ingester.active-series-metrics-enabled
    	Enable tracking of active series and export them as metrics. (default true)
  -ingester.active-series-metrics-idle-timeout duration
    	After what time a series is considered to be inactive. (default 10m0s)
  -ingester.active-series-metrics-update-period duration
    	How often to update active series metrics. (default 1m0s)
  -ingester.client.backoff-max-period duration
    	Maximum delay when backing off. (default 10s)
  -ingester.client.backoff-min-period duration
    	Minimum delay when backing off. (default 100ms)
  -ingester.client.backoff-on-ratelimits
    	Enable backoff and retry when we hit ratelimits.
  -ingester.client.backoff-retries int
    	Number of times to backoff and retry before failing. (default 10)
  -ingester.client.grpc-client-rate-limit float
    	Rate limit for gRPC client; 0 means disabled.
  -ingester.client.grpc-client-rate-limit-burst int
    	Rate limit burst for gRPC client.
  -ingester.client.grpc-compression string
    	Use compression when sending messages. Supported values are: 'gzip', 'snappy' and '' (disable compression)
  -ingester.client.grpc-max-recv-msg-size int
    	gRPC client max receive message size (bytes). (default 104857600)
  -ingester.client.grpc-max-send-msg-size int
    	gRPC client max send message size (bytes). (default 104857600)
  -ingester.client.tls-ca-path string
    	Path to the CA certificates to validate server certificate against. If not set, the host's root CA certificates are used.
  -ingester.client.tls-cert-path string
    	Path to the client certificate, which will be used for authenticating with the server. Also requires the key path to be configured.
  -ingester.client.tls-cipher-suites string
    	Override the default cipher suite list (separated by commas).
  -ingester.client.tls-enabled
    	Enable TLS in the GRPC client. This flag needs to be enabled when any other TLS flag is set. If set to false, insecure connection to gRPC server will be used.
  -ingester.client.tls-insecure-skip-verify
    	Skip validating server certificate.
  -ingester.client.tls-key-path string
    	Path to the key for the client certificate. Also requires the client certificate to be configured.
  -ingester.client.tls-min-version string
    	Override the default minimum TLS version. Allowed values: VersionTLS10, VersionTLS11, VersionTLS12, VersionTLS13
  -ingester.client.tls-server-name string
    	Override the expected name on the server certificate.
  -ingester.ignore-series-limit-for-metric-names string
    	Comma-separated list of metric names, for which the -ingester.max-global-series-per-metric limit will be ignored. Does not affect the -ingester.max-global-series-per-user limit.
  -ingester.instance-limits.max-inflight-push-requests int
    	Max inflight push requests that this ingester can handle (across all tenants). Additional requests will be rejected. 0 = unlimited. (default 30000)
  -ingester.instance-limits.max-ingestion-rate float
    	Max ingestion rate (samples/sec) that ingester will accept. This limit is per-ingester, not per-tenant. Additional push requests will be rejected. Current ingestion rate is computed as exponentially weighted moving average, updated every second. 0 = unlimited.
  -ingester.instance-limits.max-series int
    	Max series that this ingester can hold (across all tenants). Requests to create additional series will be rejected. 0 = unlimited.
  -ingester.instance-limits.max-tenants int
    	Max tenants that this ingester can hold. Requests from additional tenants will be rejected. 0 = unlimited.
  -ingester.max-global-exemplars-per-user int
    	[experimental] The maximum number of exemplars in memory, across the cluster. 0 to disable exemplars ingestion.
  -ingester.max-global-metadata-per-metric int
    	The maximum number of metadata per metric, across the cluster. 0 to disable.
  -ingester.max-global-metadata-per-user int
    	The maximum number of in-memory metrics with metadata per tenant, across the cluster. 0 to disable.
  -ingester.max-global-series-per-metric int
    	The maximum number of in-memory series per metric name, across the cluster before replication. 0 to disable.
  -ingester.max-global-series-per-user int
    	The maximum number of in-memory series per tenant, across the cluster before replication. 0 to disable. (default 150000)
  -ingester.metadata-retain-period duration
    	Period at which metadata we have not seen will remain in memory before being deleted. (default 10m0s)
  -ingester.native-histograms-ingestion-enabled
<<<<<<< HEAD
    	[experimental] Enable ingestion of native histogram samples. If true, -query-frontend.query-result-response-format must be set to 'protobuf' otherwise query sharding will fail. If false, native histogram samples are ignored without an error.
=======
    	[experimental] Enable ingestion of native histogram samples. If false, native histogram samples are ignored without an error. To query native histograms with query-sharding enabled make sure to set -query-frontend.query-result-response-format to 'protobuf'.
>>>>>>> 88ee82f1
  -ingester.out-of-order-blocks-external-label-enabled
    	[experimental] Whether the shipper should label out-of-order blocks with an external label before uploading them. Setting this label will compact out-of-order blocks separately from non-out-of-order blocks
  -ingester.out-of-order-time-window duration
    	[experimental] Non-zero value enables out-of-order support for most recent samples that are within the time window in relation to the TSDB's maximum time, i.e., within [db.maxTime-timeWindow, db.maxTime]). The ingester will need more memory as a factor of rate of out-of-order samples being ingested and the number of series that are getting out-of-order samples. If query falls into this window, cached results will use value from -query-frontend.results-cache-ttl-for-out-of-order-time-window option to specify TTL for resulting cache entry.
  -ingester.rate-update-period duration
    	Period with which to update the per-tenant ingestion rates. (default 15s)
  -ingester.ring.consul.acl-token string
    	ACL Token used to interact with Consul.
  -ingester.ring.consul.cas-retry-delay duration
    	Maximum duration to wait before retrying a Compare And Swap (CAS) operation. (default 1s)
  -ingester.ring.consul.client-timeout duration
    	HTTP timeout when talking to Consul (default 20s)
  -ingester.ring.consul.consistent-reads
    	Enable consistent reads to Consul.
  -ingester.ring.consul.hostname string
    	Hostname and port of Consul. (default "localhost:8500")
  -ingester.ring.consul.watch-burst-size int
    	Burst size used in rate limit. Values less than 1 are treated as 1. (default 1)
  -ingester.ring.consul.watch-rate-limit float
    	Rate limit when watching key or prefix in Consul, in requests per second. 0 disables the rate limit. (default 1)
  -ingester.ring.etcd.dial-timeout duration
    	The dial timeout for the etcd connection. (default 10s)
  -ingester.ring.etcd.endpoints string
    	The etcd endpoints to connect to.
  -ingester.ring.etcd.max-retries int
    	The maximum number of retries to do for failed ops. (default 10)
  -ingester.ring.etcd.password string
    	Etcd password.
  -ingester.ring.etcd.tls-ca-path string
    	Path to the CA certificates to validate server certificate against. If not set, the host's root CA certificates are used.
  -ingester.ring.etcd.tls-cert-path string
    	Path to the client certificate, which will be used for authenticating with the server. Also requires the key path to be configured.
  -ingester.ring.etcd.tls-cipher-suites string
    	Override the default cipher suite list (separated by commas).
  -ingester.ring.etcd.tls-enabled
    	Enable TLS.
  -ingester.ring.etcd.tls-insecure-skip-verify
    	Skip validating server certificate.
  -ingester.ring.etcd.tls-key-path string
    	Path to the key for the client certificate. Also requires the client certificate to be configured.
  -ingester.ring.etcd.tls-min-version string
    	Override the default minimum TLS version. Allowed values: VersionTLS10, VersionTLS11, VersionTLS12, VersionTLS13
  -ingester.ring.etcd.tls-server-name string
    	Override the expected name on the server certificate.
  -ingester.ring.etcd.username string
    	Etcd username.
  -ingester.ring.excluded-zones comma-separated-list-of-strings
    	Comma-separated list of zones to exclude from the ring. Instances in excluded zones will be filtered out from the ring. This option needs be set on ingesters, distributors, queriers and rulers when running in microservices mode.
  -ingester.ring.final-sleep duration
    	Duration to sleep for before exiting, to ensure metrics are scraped.
  -ingester.ring.heartbeat-period duration
    	Period at which to heartbeat to the ring. 0 = disabled. (default 15s)
  -ingester.ring.heartbeat-timeout duration
    	The heartbeat timeout after which ingesters are skipped for reads/writes. 0 = never (timeout disabled). This option needs be set on ingesters, distributors, queriers and rulers when running in microservices mode. (default 1m0s)
  -ingester.ring.instance-addr string
    	IP address to advertise in the ring. Default is auto-detected.
  -ingester.ring.instance-availability-zone string
    	The availability zone where this instance is running.
  -ingester.ring.instance-id string
    	Instance ID to register in the ring. (default "<hostname>")
  -ingester.ring.instance-interface-names string
    	List of network interface names to look up when finding the instance IP address. (default [<private network interfaces>])
  -ingester.ring.instance-port int
    	Port to advertise in the ring (defaults to -server.grpc-listen-port).
  -ingester.ring.min-ready-duration duration
    	Minimum duration to wait after the internal readiness checks have passed but before succeeding the readiness endpoint. This is used to slowdown deployment controllers (eg. Kubernetes) after an instance is ready and before they proceed with a rolling update, to give the rest of the cluster instances enough time to receive ring updates. (default 15s)
  -ingester.ring.multi.mirror-enabled
    	Mirror writes to secondary store.
  -ingester.ring.multi.mirror-timeout duration
    	Timeout for storing value to secondary store. (default 2s)
  -ingester.ring.multi.primary string
    	Primary backend storage used by multi-client.
  -ingester.ring.multi.secondary string
    	Secondary backend storage used by multi-client.
  -ingester.ring.num-tokens int
    	Number of tokens for each ingester. (default 128)
  -ingester.ring.observe-period duration
    	Observe tokens after generating to resolve collisions. Useful when using gossiping ring.
  -ingester.ring.prefix string
    	The prefix for the keys in the store. Should end with a /. (default "collectors/")
  -ingester.ring.readiness-check-ring-health
    	[deprecated] When enabled the readiness probe succeeds only after all instances are ACTIVE and healthy in the ring, otherwise only the instance itself is checked. This option should be disabled if in your cluster multiple instances can be rolled out simultaneously, otherwise rolling updates may be slowed down.
  -ingester.ring.replication-factor int
    	Number of ingesters that each time series is replicated to. This option needs be set on ingesters, distributors, queriers and rulers when running in microservices mode. (default 3)
  -ingester.ring.store string
    	Backend storage to use for the ring. Supported values are: consul, etcd, inmemory, memberlist, multi. (default "memberlist")
  -ingester.ring.tokens-file-path string
    	File path where tokens are stored. If empty, tokens are not stored at shutdown and restored at startup.
  -ingester.ring.unregister-on-shutdown
    	Unregister from the ring upon clean shutdown. It can be useful to disable for rolling restarts with consistent naming. (default true)
  -ingester.ring.zone-awareness-enabled
    	True to enable the zone-awareness and replicate ingested samples across different availability zones. This option needs be set on ingesters, distributors, queriers and rulers when running in microservices mode.
  -ingester.stream-chunks-when-using-blocks
    	Stream chunks from ingesters to queriers. (default true)
  -ingester.tsdb-config-update-period duration
    	[experimental] Period with which to update the per-tenant TSDB configuration. (default 15s)
  -log.format value
    	Output log messages in the given format. Valid formats: [logfmt, json] (default logfmt)
  -log.level value
    	Only log messages with the given severity or above. Valid levels: [debug, info, warn, error] (default info)
  -max-separate-metrics-groups-per-user int
    	[experimental] Maximum number of groups allowed per user by which specified distributor and ingester metrics can be further separated. (default 1000)
  -mem-ballast-size-bytes int
    	Size of memory ballast to allocate.
  -memberlist.abort-if-join-fails
    	If this node fails to join memberlist cluster, abort.
  -memberlist.advertise-addr string
    	Gossip address to advertise to other members in the cluster. Used for NAT traversal.
  -memberlist.advertise-port int
    	Gossip port to advertise to other members in the cluster. Used for NAT traversal. (default 7946)
  -memberlist.bind-addr string
    	IP address to listen on for gossip messages. Multiple addresses may be specified. Defaults to 0.0.0.0
  -memberlist.bind-port int
    	Port to listen on for gossip messages. (default 7946)
  -memberlist.cluster-label string
    	The cluster label is an optional string to include in outbound packets and gossip streams. Other members in the memberlist cluster will discard any message whose label doesn't match the configured one, unless the 'cluster-label-verification-disabled' configuration option is set to true.
  -memberlist.cluster-label-verification-disabled
    	When true, memberlist doesn't verify that inbound packets and gossip streams have the cluster label matching the configured one. This verification should be disabled while rolling out the change to the configured cluster label in a live memberlist cluster.
  -memberlist.compression-enabled
    	Enable message compression. This can be used to reduce bandwidth usage at the cost of slightly more CPU utilization. (default true)
  -memberlist.dead-node-reclaim-time duration
    	How soon can dead node's name be reclaimed with new address. 0 to disable.
  -memberlist.gossip-interval duration
    	How often to gossip. (default 200ms)
  -memberlist.gossip-nodes int
    	How many nodes to gossip to. (default 3)
  -memberlist.gossip-to-dead-nodes-time duration
    	How long to keep gossiping to dead nodes, to give them chance to refute their death. (default 30s)
  -memberlist.join string
    	Other cluster members to join. Can be specified multiple times. It can be an IP, hostname or an entry specified in the DNS Service Discovery format.
  -memberlist.leave-timeout duration
    	Timeout for leaving memberlist cluster. (default 20s)
  -memberlist.left-ingesters-timeout duration
    	How long to keep LEFT ingesters in the ring. (default 5m0s)
  -memberlist.max-join-backoff duration
    	Max backoff duration to join other cluster members. (default 1m0s)
  -memberlist.max-join-retries int
    	Max number of retries to join other cluster members. (default 10)
  -memberlist.message-history-buffer-bytes int
    	How much space to use for keeping received and sent messages in memory for troubleshooting (two buffers). 0 to disable.
  -memberlist.min-join-backoff duration
    	Min backoff duration to join other cluster members. (default 1s)
  -memberlist.nodename string
    	Name of the node in memberlist cluster. Defaults to hostname.
  -memberlist.packet-dial-timeout duration
    	Timeout used when connecting to other nodes to send packet. (default 2s)
  -memberlist.packet-write-timeout duration
    	Timeout for writing 'packet' data. (default 5s)
  -memberlist.pullpush-interval duration
    	How often to use pull/push sync. (default 30s)
  -memberlist.randomize-node-name
    	Add random suffix to the node name. (default true)
  -memberlist.rejoin-interval duration
    	If not 0, how often to rejoin the cluster. Occasional rejoin can help to fix the cluster split issue, and is harmless otherwise. For example when using only few components as a seed nodes (via -memberlist.join), then it's recommended to use rejoin. If -memberlist.join points to dynamic service that resolves to all gossiping nodes (eg. Kubernetes headless service), then rejoin is not needed.
  -memberlist.retransmit-factor int
    	Multiplication factor used when sending out messages (factor * log(N+1)). (default 4)
  -memberlist.stream-timeout duration
    	The timeout for establishing a connection with a remote node, and for read/write operations. (default 10s)
  -memberlist.tls-ca-path string
    	Path to the CA certificates to validate server certificate against. If not set, the host's root CA certificates are used.
  -memberlist.tls-cert-path string
    	Path to the client certificate, which will be used for authenticating with the server. Also requires the key path to be configured.
  -memberlist.tls-cipher-suites string
    	Override the default cipher suite list (separated by commas).
  -memberlist.tls-enabled
    	Enable TLS on the memberlist transport layer.
  -memberlist.tls-insecure-skip-verify
    	Skip validating server certificate.
  -memberlist.tls-key-path string
    	Path to the key for the client certificate. Also requires the client certificate to be configured.
  -memberlist.tls-min-version string
    	Override the default minimum TLS version. Allowed values: VersionTLS10, VersionTLS11, VersionTLS12, VersionTLS13
  -memberlist.tls-server-name string
    	Override the expected name on the server certificate.
  -memberlist.transport-debug
    	Log debug transport messages. Note: global log.level must be at debug level as well.
  -modules
    	List available values that can be used as target.
  -overrides-exporter.ring.consul.acl-token string
    	ACL Token used to interact with Consul.
  -overrides-exporter.ring.consul.cas-retry-delay duration
    	Maximum duration to wait before retrying a Compare And Swap (CAS) operation. (default 1s)
  -overrides-exporter.ring.consul.client-timeout duration
    	HTTP timeout when talking to Consul (default 20s)
  -overrides-exporter.ring.consul.consistent-reads
    	Enable consistent reads to Consul.
  -overrides-exporter.ring.consul.hostname string
    	Hostname and port of Consul. (default "localhost:8500")
  -overrides-exporter.ring.consul.watch-burst-size int
    	Burst size used in rate limit. Values less than 1 are treated as 1. (default 1)
  -overrides-exporter.ring.consul.watch-rate-limit float
    	Rate limit when watching key or prefix in Consul, in requests per second. 0 disables the rate limit. (default 1)
  -overrides-exporter.ring.enabled
    	[experimental] Enable the ring used by override-exporters to deduplicate exported limit metrics.
  -overrides-exporter.ring.etcd.dial-timeout duration
    	The dial timeout for the etcd connection. (default 10s)
  -overrides-exporter.ring.etcd.endpoints string
    	The etcd endpoints to connect to.
  -overrides-exporter.ring.etcd.max-retries int
    	The maximum number of retries to do for failed ops. (default 10)
  -overrides-exporter.ring.etcd.password string
    	Etcd password.
  -overrides-exporter.ring.etcd.tls-ca-path string
    	Path to the CA certificates to validate server certificate against. If not set, the host's root CA certificates are used.
  -overrides-exporter.ring.etcd.tls-cert-path string
    	Path to the client certificate, which will be used for authenticating with the server. Also requires the key path to be configured.
  -overrides-exporter.ring.etcd.tls-cipher-suites string
    	Override the default cipher suite list (separated by commas).
  -overrides-exporter.ring.etcd.tls-enabled
    	Enable TLS.
  -overrides-exporter.ring.etcd.tls-insecure-skip-verify
    	Skip validating server certificate.
  -overrides-exporter.ring.etcd.tls-key-path string
    	Path to the key for the client certificate. Also requires the client certificate to be configured.
  -overrides-exporter.ring.etcd.tls-min-version string
    	Override the default minimum TLS version. Allowed values: VersionTLS10, VersionTLS11, VersionTLS12, VersionTLS13
  -overrides-exporter.ring.etcd.tls-server-name string
    	Override the expected name on the server certificate.
  -overrides-exporter.ring.etcd.username string
    	Etcd username.
  -overrides-exporter.ring.heartbeat-period duration
    	Period at which to heartbeat to the ring. 0 = disabled. (default 15s)
  -overrides-exporter.ring.heartbeat-timeout duration
    	The heartbeat timeout after which overrides-exporters are considered unhealthy within the ring. 0 = never (timeout disabled). (default 1m0s)
  -overrides-exporter.ring.instance-addr string
    	IP address to advertise in the ring. Default is auto-detected.
  -overrides-exporter.ring.instance-id string
    	Instance ID to register in the ring. (default "<hostname>")
  -overrides-exporter.ring.instance-interface-names string
    	List of network interface names to look up when finding the instance IP address. (default [<private network interfaces>])
  -overrides-exporter.ring.instance-port int
    	Port to advertise in the ring (defaults to -server.grpc-listen-port).
  -overrides-exporter.ring.multi.mirror-enabled
    	Mirror writes to secondary store.
  -overrides-exporter.ring.multi.mirror-timeout duration
    	Timeout for storing value to secondary store. (default 2s)
  -overrides-exporter.ring.multi.primary string
    	Primary backend storage used by multi-client.
  -overrides-exporter.ring.multi.secondary string
    	Secondary backend storage used by multi-client.
  -overrides-exporter.ring.prefix string
    	The prefix for the keys in the store. Should end with a /. (default "collectors/")
  -overrides-exporter.ring.store string
    	Backend storage to use for the ring. Supported values are: consul, etcd, inmemory, memberlist, multi. (default "memberlist")
  -overrides-exporter.ring.wait-stability-max-duration duration
    	Maximum time to wait for ring stability at startup. If the overrides-exporter ring keeps changing after this period of time, it will start anyway. (default 5m0s)
  -overrides-exporter.ring.wait-stability-min-duration duration
    	Minimum time to wait for ring stability at startup, if set to positive value. Set to 0 to disable.
  -print.config
    	Print the config and exit.
  -querier.batch-iterators
    	Use batch iterators to execute query, as opposed to fully materialising the series in memory.  Takes precedent over the -querier.iterators flag. (default true)
  -querier.cardinality-analysis-enabled
    	Enables endpoints used for cardinality analysis.
  -querier.default-evaluation-interval duration
    	The default evaluation interval or step size for subqueries. This config option should be set on query-frontend too when query sharding is enabled. (default 1m0s)
  -querier.dns-lookup-period duration
    	How often to query DNS for query-frontend or query-scheduler address. (default 10s)
  -querier.frontend-address string
    	Address of the query-frontend component, in host:port format. If multiple query-frontends are running, the host should be a DNS resolving to all query-frontend instances. This option should be set only when query-scheduler component is not in use.
  -querier.frontend-client.backoff-max-period duration
    	Maximum delay when backing off. (default 10s)
  -querier.frontend-client.backoff-min-period duration
    	Minimum delay when backing off. (default 100ms)
  -querier.frontend-client.backoff-on-ratelimits
    	Enable backoff and retry when we hit ratelimits.
  -querier.frontend-client.backoff-retries int
    	Number of times to backoff and retry before failing. (default 10)
  -querier.frontend-client.grpc-client-rate-limit float
    	Rate limit for gRPC client; 0 means disabled.
  -querier.frontend-client.grpc-client-rate-limit-burst int
    	Rate limit burst for gRPC client.
  -querier.frontend-client.grpc-compression string
    	Use compression when sending messages. Supported values are: 'gzip', 'snappy' and '' (disable compression)
  -querier.frontend-client.grpc-max-recv-msg-size int
    	gRPC client max receive message size (bytes). (default 104857600)
  -querier.frontend-client.grpc-max-send-msg-size int
    	gRPC client max send message size (bytes). (default 104857600)
  -querier.frontend-client.tls-ca-path string
    	Path to the CA certificates to validate server certificate against. If not set, the host's root CA certificates are used.
  -querier.frontend-client.tls-cert-path string
    	Path to the client certificate, which will be used for authenticating with the server. Also requires the key path to be configured.
  -querier.frontend-client.tls-cipher-suites string
    	Override the default cipher suite list (separated by commas).
  -querier.frontend-client.tls-enabled
    	Enable TLS in the GRPC client. This flag needs to be enabled when any other TLS flag is set. If set to false, insecure connection to gRPC server will be used.
  -querier.frontend-client.tls-insecure-skip-verify
    	Skip validating server certificate.
  -querier.frontend-client.tls-key-path string
    	Path to the key for the client certificate. Also requires the client certificate to be configured.
  -querier.frontend-client.tls-min-version string
    	Override the default minimum TLS version. Allowed values: VersionTLS10, VersionTLS11, VersionTLS12, VersionTLS13
  -querier.frontend-client.tls-server-name string
    	Override the expected name on the server certificate.
  -querier.id string
    	Querier ID, sent to the query-frontend to identify requests from the same querier. Defaults to hostname.
  -querier.iterators
    	Use iterators to execute query, as opposed to fully materialising the series in memory.
  -querier.label-names-and-values-results-max-size-bytes int
    	Maximum size in bytes of distinct label names and values. When querier receives response from ingester, it merges the response with responses from other ingesters. This maximum size limit is applied to the merged(distinct) results. If the limit is reached, an error is returned. (default 419430400)
  -querier.label-values-max-cardinality-label-names-per-request int
    	Maximum number of label names allowed to be queried in a single /api/v1/cardinality/label_values API call. (default 100)
  -querier.lookback-delta duration
    	Time since the last sample after which a time series is considered stale and ignored by expression evaluations. This config option should be set on query-frontend too when query sharding is enabled. (default 5m0s)
  -querier.max-concurrent int
    	The number of workers running in each querier process. This setting limits the maximum number of concurrent queries in each querier. (default 20)
  -querier.max-fetched-chunk-bytes-per-query int
    	The maximum size of all chunks in bytes that a query can fetch from each ingester and storage. This limit is enforced in the querier and ruler. 0 to disable.
  -querier.max-fetched-chunks-per-query int
    	Maximum number of chunks that can be fetched in a single query from ingesters and long-term storage. This limit is enforced in the querier, ruler and store-gateway. 0 to disable. (default 2000000)
  -querier.max-fetched-series-per-query int
    	The maximum number of unique series for which a query can fetch samples from each ingesters and storage. This limit is enforced in the querier, ruler and store-gateway. 0 to disable
  -querier.max-outstanding-requests-per-tenant int
    	Maximum number of outstanding requests per tenant per frontend; requests beyond this error with HTTP 429. (default 100)
  -querier.max-partial-query-length duration
    	Limit the time range for partial queries at the querier level. Defaults to the value of -store.max-query-length if set to 0.
  -querier.max-query-into-future duration
    	Maximum duration into the future you can query. 0 to disable. (default 10m0s)
  -querier.max-query-lookback duration
    	Limit how long back data (series and metadata) can be queried, up until <lookback> duration ago. This limit is enforced in the query-frontend, querier and ruler. If the requested time range is outside the allowed range, the request will not fail but will be manipulated to only query data within the allowed time range. 0 to disable.
  -querier.max-query-parallelism int
    	Maximum number of split (by time) or partial (by shard) queries that will be scheduled in parallel by the query-frontend for a single input query. This limit is introduced to have a fairer query scheduling and avoid a single query over a large time range saturating all available queriers. (default 14)
  -querier.max-samples int
    	Maximum number of samples a single query can load into memory. This config option should be set on query-frontend too when query sharding is enabled. (default 50000000)
  -querier.query-ingesters-within duration
    	Maximum lookback beyond which queries are not sent to ingester. 0 means all queries are sent to ingester. (default 13h0m0s)
  -querier.query-store-after duration
    	The time after which a metric should be queried from storage and not just ingesters. 0 means all queries are sent to store. If this option is enabled, the time range of the query sent to the store-gateway will be manipulated to ensure the query end is not more recent than 'now - query-store-after'. (default 12h0m0s)
  -querier.scheduler-address string
    	Address of the query-scheduler component, in host:port format. The host should resolve to all query-scheduler instances. This option should be set only when query-scheduler component is in use and -query-scheduler.service-discovery-mode is set to 'dns'.
  -querier.shuffle-sharding-ingesters-enabled
    	Fetch in-memory series from the minimum set of required ingesters, selecting only ingesters which may have received series since -querier.query-ingesters-within. If this setting is false or -querier.query-ingesters-within is '0', queriers always query all ingesters (ingesters shuffle sharding on read path is disabled). (default true)
  -querier.store-gateway-client.tls-ca-path string
    	Path to the CA certificates to validate server certificate against. If not set, the host's root CA certificates are used.
  -querier.store-gateway-client.tls-cert-path string
    	Path to the client certificate, which will be used for authenticating with the server. Also requires the key path to be configured.
  -querier.store-gateway-client.tls-cipher-suites string
    	Override the default cipher suite list (separated by commas).
  -querier.store-gateway-client.tls-enabled
    	Enable TLS for gRPC client connecting to store-gateway.
  -querier.store-gateway-client.tls-insecure-skip-verify
    	Skip validating server certificate.
  -querier.store-gateway-client.tls-key-path string
    	Path to the key for the client certificate. Also requires the client certificate to be configured.
  -querier.store-gateway-client.tls-min-version string
    	Override the default minimum TLS version. Allowed values: VersionTLS10, VersionTLS11, VersionTLS12, VersionTLS13
  -querier.store-gateway-client.tls-server-name string
    	Override the expected name on the server certificate.
  -querier.timeout duration
    	The timeout for a query. This config option should be set on query-frontend too when query sharding is enabled. This also applies to queries evaluated by the ruler (internally or remotely). (default 2m0s)
  -query-frontend.align-queries-with-step
    	Mutate incoming queries to align their start and end with their step.
  -query-frontend.cache-results
    	Cache query results.
  -query-frontend.cache-unaligned-requests
    	Cache requests that are not step-aligned.
  -query-frontend.downstream-url string
    	URL of downstream Prometheus.
  -query-frontend.grpc-client-config.backoff-max-period duration
    	Maximum delay when backing off. (default 10s)
  -query-frontend.grpc-client-config.backoff-min-period duration
    	Minimum delay when backing off. (default 100ms)
  -query-frontend.grpc-client-config.backoff-on-ratelimits
    	Enable backoff and retry when we hit ratelimits.
  -query-frontend.grpc-client-config.backoff-retries int
    	Number of times to backoff and retry before failing. (default 10)
  -query-frontend.grpc-client-config.grpc-client-rate-limit float
    	Rate limit for gRPC client; 0 means disabled.
  -query-frontend.grpc-client-config.grpc-client-rate-limit-burst int
    	Rate limit burst for gRPC client.
  -query-frontend.grpc-client-config.grpc-compression string
    	Use compression when sending messages. Supported values are: 'gzip', 'snappy' and '' (disable compression)
  -query-frontend.grpc-client-config.grpc-max-recv-msg-size int
    	gRPC client max receive message size (bytes). (default 104857600)
  -query-frontend.grpc-client-config.grpc-max-send-msg-size int
    	gRPC client max send message size (bytes). (default 104857600)
  -query-frontend.grpc-client-config.tls-ca-path string
    	Path to the CA certificates to validate server certificate against. If not set, the host's root CA certificates are used.
  -query-frontend.grpc-client-config.tls-cert-path string
    	Path to the client certificate, which will be used for authenticating with the server. Also requires the key path to be configured.
  -query-frontend.grpc-client-config.tls-cipher-suites string
    	Override the default cipher suite list (separated by commas).
  -query-frontend.grpc-client-config.tls-enabled
    	Enable TLS in the GRPC client. This flag needs to be enabled when any other TLS flag is set. If set to false, insecure connection to gRPC server will be used.
  -query-frontend.grpc-client-config.tls-insecure-skip-verify
    	Skip validating server certificate.
  -query-frontend.grpc-client-config.tls-key-path string
    	Path to the key for the client certificate. Also requires the client certificate to be configured.
  -query-frontend.grpc-client-config.tls-min-version string
    	Override the default minimum TLS version. Allowed values: VersionTLS10, VersionTLS11, VersionTLS12, VersionTLS13
  -query-frontend.grpc-client-config.tls-server-name string
    	Override the expected name on the server certificate.
  -query-frontend.instance-addr string
    	IP address to advertise to the querier (via scheduler) (default is auto-detected from network interfaces).
  -query-frontend.instance-interface-names string
    	List of network interface names to look up when finding the instance IP address. This address is sent to query-scheduler and querier, which uses it to send the query response back to query-frontend. (default [<private network interfaces>])
  -query-frontend.instance-port int
    	Port to advertise to querier (via scheduler) (defaults to server.grpc-listen-port).
  -query-frontend.log-queries-longer-than duration
    	Log queries that are slower than the specified duration. Set to 0 to disable. Set to < 0 to enable on all queries.
  -query-frontend.max-body-size int
    	Max body size for downstream prometheus. (default 10485760)
  -query-frontend.max-cache-freshness duration
    	Most recent allowed cacheable result per-tenant, to prevent caching very recent results that might still be in flux. (default 1m)
  -query-frontend.max-queriers-per-tenant int
    	Maximum number of queriers that can handle requests for a single tenant. If set to 0 or value higher than number of available queriers, *all* queriers will handle requests for the tenant. Each frontend (or query-scheduler, if used) will select the same set of queriers for the same tenant (given that all queriers are connected to all frontends / query-schedulers). This option only works with queriers connecting to the query-frontend / query-scheduler, not when using downstream URL.
  -query-frontend.max-retries-per-request int
    	Maximum number of retries for a single request; beyond this, the downstream error is returned. (default 5)
  -query-frontend.max-total-query-length duration
    	Limit the total query time range (end - start time). This limit is enforced in the query-frontend on the received query. Defaults to the value of -store.max-query-length if set to 0.
  -query-frontend.parallelize-shardable-queries
    	True to enable query sharding.
  -query-frontend.querier-forget-delay duration
    	[experimental] If a querier disconnects without sending notification about graceful shutdown, the query-frontend will keep the querier in the tenant's shard until the forget delay has passed. This feature is useful to reduce the blast radius when shuffle-sharding is enabled.
  -query-frontend.query-result-response-format string
    	[experimental] Format to use when retrieving query results from queriers. Supported values: json, protobuf (default "json")
  -query-frontend.query-sharding-max-sharded-queries int
    	The max number of sharded queries that can be run for a given received query. 0 to disable limit. (default 128)
  -query-frontend.query-sharding-target-series-per-shard uint
    	[experimental] How many series a single sharded partial query should load at most. This is not a strict requirement guaranteed to be honoured by query sharding, but a hint given to the query sharding when the query execution is initially planned. 0 to disable cardinality-based hints.
  -query-frontend.query-sharding-total-shards int
    	The amount of shards to use when doing parallelisation via query sharding by tenant. 0 to disable query sharding for tenant. Query sharding implementation will adjust the number of query shards based on compactor shards. This allows querier to not search the blocks which cannot possibly have the series for given query shard. (default 16)
  -query-frontend.query-stats-enabled
    	False to disable query statistics tracking. When enabled, a message with some statistics is logged for every query. (default true)
  -query-frontend.results-cache-ttl duration
    	[experimental] Time to live duration for cached query results. If query falls into out-of-order time window, -query-frontend.results-cache-ttl-for-out-of-order-time-window is used instead. (default 1w)
  -query-frontend.results-cache-ttl-for-out-of-order-time-window duration
    	[experimental] Time to live duration for cached query results if query falls into out-of-order time window. This is lower than -query-frontend.results-cache-ttl so that incoming out-of-order samples are returned in the query results sooner. (default 10m)
  -query-frontend.results-cache.backend string
    	Backend for query-frontend results cache, if not empty. Supported values: memcached, redis.
  -query-frontend.results-cache.compression string
    	Enable cache compression, if not empty. Supported values are: snappy.
  -query-frontend.results-cache.memcached.addresses comma-separated-list-of-strings
    	Comma-separated list of memcached addresses. Each address can be an IP address, hostname, or an entry specified in the DNS Service Discovery format.
  -query-frontend.results-cache.memcached.connect-timeout duration
    	The connection timeout. (default 200ms)
  -query-frontend.results-cache.memcached.max-async-buffer-size int
    	The maximum number of enqueued asynchronous operations allowed. (default 25000)
  -query-frontend.results-cache.memcached.max-async-concurrency int
    	The maximum number of concurrent asynchronous operations can occur. (default 50)
  -query-frontend.results-cache.memcached.max-get-multi-batch-size int
    	The maximum number of keys a single underlying get operation should run. If more keys are specified, internally keys are split into multiple batches and fetched concurrently, honoring the max concurrency. If set to 0, the max batch size is unlimited. (default 100)
  -query-frontend.results-cache.memcached.max-get-multi-concurrency int
    	The maximum number of concurrent connections running get operations. If set to 0, concurrency is unlimited. (default 100)
  -query-frontend.results-cache.memcached.max-idle-connections int
    	The maximum number of idle connections that will be maintained per address. (default 100)
  -query-frontend.results-cache.memcached.max-item-size int
    	The maximum size of an item stored in memcached, in bytes. Bigger items are not stored. If set to 0, no maximum size is enforced. (default 1048576)
  -query-frontend.results-cache.memcached.min-idle-connections-headroom-percentage float
    	The minimum number of idle connections to keep open as a percentage (0-100) of the number of recently used idle connections. If negative, idle connections are kept open indefinitely. (default -1)
  -query-frontend.results-cache.memcached.timeout duration
    	The socket read/write timeout. (default 200ms)
  -query-frontend.results-cache.memcached.tls-ca-path string
    	Path to the CA certificates to validate server certificate against. If not set, the host's root CA certificates are used.
  -query-frontend.results-cache.memcached.tls-cert-path string
    	Path to the client certificate, which will be used for authenticating with the server. Also requires the key path to be configured.
  -query-frontend.results-cache.memcached.tls-cipher-suites string
    	Override the default cipher suite list (separated by commas).
  -query-frontend.results-cache.memcached.tls-enabled
    	Enable connecting to Memcached with TLS.
  -query-frontend.results-cache.memcached.tls-insecure-skip-verify
    	Skip validating server certificate.
  -query-frontend.results-cache.memcached.tls-key-path string
    	Path to the key for the client certificate. Also requires the client certificate to be configured.
  -query-frontend.results-cache.memcached.tls-min-version string
    	Override the default minimum TLS version. Allowed values: VersionTLS10, VersionTLS11, VersionTLS12, VersionTLS13
  -query-frontend.results-cache.memcached.tls-server-name string
    	Override the expected name on the server certificate.
  -query-frontend.results-cache.redis.connection-pool-size int
    	Maximum number of connections in the pool. (default 100)
  -query-frontend.results-cache.redis.db int
    	Database index.
  -query-frontend.results-cache.redis.dial-timeout duration
    	Client dial timeout. (default 5s)
  -query-frontend.results-cache.redis.endpoint comma-separated-list-of-strings
    	Redis Server or Cluster configuration endpoint to use for caching. A comma-separated list of endpoints for Redis Cluster or Redis Sentinel.
  -query-frontend.results-cache.redis.idle-timeout duration
    	Amount of time after which client closes idle connections. (default 5m0s)
  -query-frontend.results-cache.redis.master-name string
    	Redis Sentinel master name. An empty string for Redis Server or Redis Cluster.
  -query-frontend.results-cache.redis.max-async-buffer-size int
    	The maximum number of enqueued asynchronous operations allowed. (default 25000)
  -query-frontend.results-cache.redis.max-async-concurrency int
    	The maximum number of concurrent asynchronous operations can occur. (default 50)
  -query-frontend.results-cache.redis.max-connection-age duration
    	Close connections older than this duration. If the value is zero, then the pool does not close connections based on age.
  -query-frontend.results-cache.redis.max-get-multi-batch-size int
    	The maximum size per batch for mget operations. (default 100)
  -query-frontend.results-cache.redis.max-get-multi-concurrency int
    	The maximum number of concurrent connections running get operations. If set to 0, concurrency is unlimited. (default 100)
  -query-frontend.results-cache.redis.max-item-size int
    	The maximum size of an item stored in Redis. Bigger items are not stored. If set to 0, no maximum size is enforced. (default 16777216)
  -query-frontend.results-cache.redis.min-idle-connections int
    	Minimum number of idle connections. (default 10)
  -query-frontend.results-cache.redis.password string
    	Password to use when connecting to Redis.
  -query-frontend.results-cache.redis.read-timeout duration
    	Client read timeout. (default 3s)
  -query-frontend.results-cache.redis.tls-ca-path string
    	Path to the CA certificates to validate server certificate against. If not set, the host's root CA certificates are used.
  -query-frontend.results-cache.redis.tls-cert-path string
    	Path to the client certificate, which will be used for authenticating with the server. Also requires the key path to be configured.
  -query-frontend.results-cache.redis.tls-cipher-suites string
    	Override the default cipher suite list (separated by commas).
  -query-frontend.results-cache.redis.tls-enabled
    	Enable connecting to Redis with TLS.
  -query-frontend.results-cache.redis.tls-insecure-skip-verify
    	Skip validating server certificate.
  -query-frontend.results-cache.redis.tls-key-path string
    	Path to the key for the client certificate. Also requires the client certificate to be configured.
  -query-frontend.results-cache.redis.tls-min-version string
    	Override the default minimum TLS version. Allowed values: VersionTLS10, VersionTLS11, VersionTLS12, VersionTLS13
  -query-frontend.results-cache.redis.tls-server-name string
    	Override the expected name on the server certificate.
  -query-frontend.results-cache.redis.username string
    	Username to use when connecting to Redis.
  -query-frontend.results-cache.redis.write-timeout duration
    	Client write timeout. (default 3s)
  -query-frontend.scheduler-address string
    	Address of the query-scheduler component, in host:port format. The host should resolve to all query-scheduler instances. This option should be set only when query-scheduler component is in use and -query-scheduler.service-discovery-mode is set to 'dns'.
  -query-frontend.scheduler-dns-lookup-period duration
    	How often to resolve the scheduler-address, in order to look for new query-scheduler instances. (default 10s)
  -query-frontend.scheduler-worker-concurrency int
    	Number of concurrent workers forwarding queries to single query-scheduler. (default 5)
  -query-frontend.split-instant-queries-by-interval duration
    	[experimental] Split instant queries by an interval and execute in parallel. 0 to disable it.
  -query-frontend.split-queries-by-interval duration
    	Split range queries by an interval and execute in parallel. You should use a multiple of 24 hours to optimize querying blocks. 0 to disable it. (default 24h0m0s)
  -query-scheduler.grpc-client-config.backoff-max-period duration
    	Maximum delay when backing off. (default 10s)
  -query-scheduler.grpc-client-config.backoff-min-period duration
    	Minimum delay when backing off. (default 100ms)
  -query-scheduler.grpc-client-config.backoff-on-ratelimits
    	Enable backoff and retry when we hit ratelimits.
  -query-scheduler.grpc-client-config.backoff-retries int
    	Number of times to backoff and retry before failing. (default 10)
  -query-scheduler.grpc-client-config.grpc-client-rate-limit float
    	Rate limit for gRPC client; 0 means disabled.
  -query-scheduler.grpc-client-config.grpc-client-rate-limit-burst int
    	Rate limit burst for gRPC client.
  -query-scheduler.grpc-client-config.grpc-compression string
    	Use compression when sending messages. Supported values are: 'gzip', 'snappy' and '' (disable compression)
  -query-scheduler.grpc-client-config.grpc-max-recv-msg-size int
    	gRPC client max receive message size (bytes). (default 104857600)
  -query-scheduler.grpc-client-config.grpc-max-send-msg-size int
    	gRPC client max send message size (bytes). (default 104857600)
  -query-scheduler.grpc-client-config.tls-ca-path string
    	Path to the CA certificates to validate server certificate against. If not set, the host's root CA certificates are used.
  -query-scheduler.grpc-client-config.tls-cert-path string
    	Path to the client certificate, which will be used for authenticating with the server. Also requires the key path to be configured.
  -query-scheduler.grpc-client-config.tls-cipher-suites string
    	Override the default cipher suite list (separated by commas).
  -query-scheduler.grpc-client-config.tls-enabled
    	Enable TLS in the GRPC client. This flag needs to be enabled when any other TLS flag is set. If set to false, insecure connection to gRPC server will be used.
  -query-scheduler.grpc-client-config.tls-insecure-skip-verify
    	Skip validating server certificate.
  -query-scheduler.grpc-client-config.tls-key-path string
    	Path to the key for the client certificate. Also requires the client certificate to be configured.
  -query-scheduler.grpc-client-config.tls-min-version string
    	Override the default minimum TLS version. Allowed values: VersionTLS10, VersionTLS11, VersionTLS12, VersionTLS13
  -query-scheduler.grpc-client-config.tls-server-name string
    	Override the expected name on the server certificate.
  -query-scheduler.max-outstanding-requests-per-tenant int
    	Maximum number of outstanding requests per tenant per query-scheduler. In-flight requests above this limit will fail with HTTP response status code 429. (default 100)
  -query-scheduler.max-used-instances int
    	[experimental] The maximum number of query-scheduler instances to use, regardless how many replicas are running. This option can be set only when -query-scheduler.service-discovery-mode is set to 'ring'. 0 to use all available query-scheduler instances.
  -query-scheduler.querier-forget-delay duration
    	[experimental] If a querier disconnects without sending notification about graceful shutdown, the query-scheduler will keep the querier in the tenant's shard until the forget delay has passed. This feature is useful to reduce the blast radius when shuffle-sharding is enabled.
  -query-scheduler.ring.consul.acl-token string
    	ACL Token used to interact with Consul.
  -query-scheduler.ring.consul.cas-retry-delay duration
    	Maximum duration to wait before retrying a Compare And Swap (CAS) operation. (default 1s)
  -query-scheduler.ring.consul.client-timeout duration
    	HTTP timeout when talking to Consul (default 20s)
  -query-scheduler.ring.consul.consistent-reads
    	Enable consistent reads to Consul.
  -query-scheduler.ring.consul.hostname string
    	Hostname and port of Consul. (default "localhost:8500")
  -query-scheduler.ring.consul.watch-burst-size int
    	Burst size used in rate limit. Values less than 1 are treated as 1. (default 1)
  -query-scheduler.ring.consul.watch-rate-limit float
    	Rate limit when watching key or prefix in Consul, in requests per second. 0 disables the rate limit. (default 1)
  -query-scheduler.ring.etcd.dial-timeout duration
    	The dial timeout for the etcd connection. (default 10s)
  -query-scheduler.ring.etcd.endpoints string
    	The etcd endpoints to connect to.
  -query-scheduler.ring.etcd.max-retries int
    	The maximum number of retries to do for failed ops. (default 10)
  -query-scheduler.ring.etcd.password string
    	Etcd password.
  -query-scheduler.ring.etcd.tls-ca-path string
    	Path to the CA certificates to validate server certificate against. If not set, the host's root CA certificates are used.
  -query-scheduler.ring.etcd.tls-cert-path string
    	Path to the client certificate, which will be used for authenticating with the server. Also requires the key path to be configured.
  -query-scheduler.ring.etcd.tls-cipher-suites string
    	Override the default cipher suite list (separated by commas).
  -query-scheduler.ring.etcd.tls-enabled
    	Enable TLS.
  -query-scheduler.ring.etcd.tls-insecure-skip-verify
    	Skip validating server certificate.
  -query-scheduler.ring.etcd.tls-key-path string
    	Path to the key for the client certificate. Also requires the client certificate to be configured.
  -query-scheduler.ring.etcd.tls-min-version string
    	Override the default minimum TLS version. Allowed values: VersionTLS10, VersionTLS11, VersionTLS12, VersionTLS13
  -query-scheduler.ring.etcd.tls-server-name string
    	Override the expected name on the server certificate.
  -query-scheduler.ring.etcd.username string
    	Etcd username.
  -query-scheduler.ring.heartbeat-period duration
    	Period at which to heartbeat to the ring. 0 = disabled. (default 15s)
  -query-scheduler.ring.heartbeat-timeout duration
    	The heartbeat timeout after which query-schedulers are considered unhealthy within the ring. When query-scheduler ring-based service discovery is enabled, this option needs be set on query-schedulers, query-frontends and queriers. (default 1m0s)
  -query-scheduler.ring.instance-addr string
    	IP address to advertise in the ring. Default is auto-detected.
  -query-scheduler.ring.instance-id string
    	Instance ID to register in the ring. (default "<hostname>")
  -query-scheduler.ring.instance-interface-names string
    	List of network interface names to look up when finding the instance IP address. (default [<private network interfaces>])
  -query-scheduler.ring.instance-port int
    	Port to advertise in the ring (defaults to -server.grpc-listen-port).
  -query-scheduler.ring.multi.mirror-enabled
    	Mirror writes to secondary store.
  -query-scheduler.ring.multi.mirror-timeout duration
    	Timeout for storing value to secondary store. (default 2s)
  -query-scheduler.ring.multi.primary string
    	Primary backend storage used by multi-client.
  -query-scheduler.ring.multi.secondary string
    	Secondary backend storage used by multi-client.
  -query-scheduler.ring.prefix string
    	The prefix for the keys in the store. Should end with a /. (default "collectors/")
  -query-scheduler.ring.store string
    	Backend storage to use for the ring. Supported values are: consul, etcd, inmemory, memberlist, multi. (default "memberlist")
  -query-scheduler.service-discovery-mode string
    	[experimental] Service discovery mode that query-frontends and queriers use to find query-scheduler instances. When query-scheduler ring-based service discovery is enabled, this option needs be set on query-schedulers, query-frontends and queriers. Supported values are: dns, ring. (default "dns")
  -ruler-storage.azure.account-key string
    	Azure storage account key
  -ruler-storage.azure.account-name string
    	Azure storage account name
  -ruler-storage.azure.container-name string
    	Azure storage container name
  -ruler-storage.azure.endpoint-suffix string
    	Azure storage endpoint suffix without schema. The account name will be prefixed to this value to create the FQDN. If set to empty string, default endpoint suffix is used.
  -ruler-storage.azure.max-retries int
    	Number of retries for recoverable errors (default 20)
  -ruler-storage.azure.user-assigned-id string
    	User assigned identity. If empty, then System assigned identity is used.
  -ruler-storage.backend string
    	Backend storage to use. Supported backends are: s3, gcs, azure, swift, filesystem, local. (default "filesystem")
  -ruler-storage.filesystem.dir string
    	Local filesystem storage directory. (default "ruler")
  -ruler-storage.gcs.bucket-name string
    	GCS bucket name
  -ruler-storage.gcs.service-account string
    	JSON either from a Google Developers Console client_credentials.json file, or a Google Developers service account key. Needs to be valid JSON, not a filesystem path.
  -ruler-storage.local.directory string
    	Directory to scan for rules
  -ruler-storage.s3.access-key-id string
    	S3 access key ID
  -ruler-storage.s3.bucket-name string
    	S3 bucket name
  -ruler-storage.s3.endpoint string
    	The S3 bucket endpoint. It could be an AWS S3 endpoint listed at https://docs.aws.amazon.com/general/latest/gr/s3.html or the address of an S3-compatible service in hostname:port format.
  -ruler-storage.s3.expect-continue-timeout duration
    	The time to wait for a server's first response headers after fully writing the request headers if the request has an Expect header. 0 to send the request body immediately. (default 1s)
  -ruler-storage.s3.http.idle-conn-timeout duration
    	The time an idle connection will remain idle before closing. (default 1m30s)
  -ruler-storage.s3.http.insecure-skip-verify
    	If the client connects to S3 via HTTPS and this option is enabled, the client will accept any certificate and hostname.
  -ruler-storage.s3.http.response-header-timeout duration
    	The amount of time the client will wait for a servers response headers. (default 2m0s)
  -ruler-storage.s3.insecure
    	If enabled, use http:// for the S3 endpoint instead of https://. This could be useful in local dev/test environments while using an S3-compatible backend storage, like Minio.
  -ruler-storage.s3.max-connections-per-host int
    	Maximum number of connections per host. 0 means no limit.
  -ruler-storage.s3.max-idle-connections int
    	Maximum number of idle (keep-alive) connections across all hosts. 0 means no limit. (default 100)
  -ruler-storage.s3.max-idle-connections-per-host int
    	Maximum number of idle (keep-alive) connections to keep per-host. If 0, a built-in default value is used. (default 100)
  -ruler-storage.s3.region string
    	S3 region. If unset, the client will issue a S3 GetBucketLocation API call to autodetect it.
  -ruler-storage.s3.secret-access-key string
    	S3 secret access key
  -ruler-storage.s3.signature-version string
    	The signature version to use for authenticating against S3. Supported values are: v4, v2. (default "v4")
  -ruler-storage.s3.sse.kms-encryption-context string
    	KMS Encryption Context used for object encryption. It expects JSON formatted string.
  -ruler-storage.s3.sse.kms-key-id string
    	KMS Key ID used to encrypt objects in S3
  -ruler-storage.s3.sse.type string
    	Enable AWS Server Side Encryption. Supported values: SSE-KMS, SSE-S3.
  -ruler-storage.s3.tls-handshake-timeout duration
    	Maximum time to wait for a TLS handshake. 0 means no limit. (default 10s)
  -ruler-storage.storage-prefix string
    	[experimental] Prefix for all objects stored in the backend storage. For simplicity, it may only contain digits and English alphabet letters.
  -ruler-storage.swift.auth-url string
    	OpenStack Swift authentication URL
  -ruler-storage.swift.auth-version int
    	OpenStack Swift authentication API version. 0 to autodetect.
  -ruler-storage.swift.connect-timeout duration
    	Time after which a connection attempt is aborted. (default 10s)
  -ruler-storage.swift.container-name string
    	Name of the OpenStack Swift container to put chunks in.
  -ruler-storage.swift.domain-id string
    	OpenStack Swift user's domain ID.
  -ruler-storage.swift.domain-name string
    	OpenStack Swift user's domain name.
  -ruler-storage.swift.max-retries int
    	Max retries on requests error. (default 3)
  -ruler-storage.swift.password string
    	OpenStack Swift API key.
  -ruler-storage.swift.project-domain-id string
    	ID of the OpenStack Swift project's domain (v3 auth only), only needed if it differs the from user domain.
  -ruler-storage.swift.project-domain-name string
    	Name of the OpenStack Swift project's domain (v3 auth only), only needed if it differs from the user domain.
  -ruler-storage.swift.project-id string
    	OpenStack Swift project ID (v2,v3 auth only).
  -ruler-storage.swift.project-name string
    	OpenStack Swift project name (v2,v3 auth only).
  -ruler-storage.swift.region-name string
    	OpenStack Swift Region to use (v2,v3 auth only).
  -ruler-storage.swift.request-timeout duration
    	Time after which an idle request is aborted. The timeout watchdog is reset each time some data is received, so the timeout triggers after X time no data is received on a request. (default 5s)
  -ruler-storage.swift.user-domain-id string
    	OpenStack Swift user's domain ID.
  -ruler-storage.swift.user-domain-name string
    	OpenStack Swift user's domain name.
  -ruler-storage.swift.user-id string
    	OpenStack Swift user ID.
  -ruler-storage.swift.username string
    	OpenStack Swift username.
  -ruler.alerting-rules-evaluation-enabled
    	[experimental] Controls whether alerting rules evaluation is enabled. This configuration option can be used to forcefully disable alerting rules evaluation on a per-tenant basis. (default true)
  -ruler.alertmanager-client.basic-auth-password string
    	HTTP Basic authentication password. It overrides the password set in the URL (if any).
  -ruler.alertmanager-client.basic-auth-username string
    	HTTP Basic authentication username. It overrides the username set in the URL (if any).
  -ruler.alertmanager-client.tls-ca-path string
    	Path to the CA certificates to validate server certificate against. If not set, the host's root CA certificates are used.
  -ruler.alertmanager-client.tls-cert-path string
    	Path to the client certificate, which will be used for authenticating with the server. Also requires the key path to be configured.
  -ruler.alertmanager-client.tls-cipher-suites string
    	Override the default cipher suite list (separated by commas).
  -ruler.alertmanager-client.tls-enabled
    	Enable TLS for gRPC client connecting to alertmanager. (default true)
  -ruler.alertmanager-client.tls-insecure-skip-verify
    	Skip validating server certificate.
  -ruler.alertmanager-client.tls-key-path string
    	Path to the key for the client certificate. Also requires the client certificate to be configured.
  -ruler.alertmanager-client.tls-min-version string
    	Override the default minimum TLS version. Allowed values: VersionTLS10, VersionTLS11, VersionTLS12, VersionTLS13
  -ruler.alertmanager-client.tls-server-name string
    	Override the expected name on the server certificate.
  -ruler.alertmanager-refresh-interval duration
    	How long to wait between refreshing DNS resolutions of Alertmanager hosts. (default 1m0s)
  -ruler.alertmanager-url string
    	Comma-separated list of URL(s) of the Alertmanager(s) to send notifications to. Each URL is treated as a separate group. Multiple Alertmanagers in HA per group can be supported by using DNS service discovery format, comprehensive of the scheme. Basic auth is supported as part of the URL.
  -ruler.client.backoff-max-period duration
    	Maximum delay when backing off. (default 10s)
  -ruler.client.backoff-min-period duration
    	Minimum delay when backing off. (default 100ms)
  -ruler.client.backoff-on-ratelimits
    	Enable backoff and retry when we hit ratelimits.
  -ruler.client.backoff-retries int
    	Number of times to backoff and retry before failing. (default 10)
  -ruler.client.grpc-client-rate-limit float
    	Rate limit for gRPC client; 0 means disabled.
  -ruler.client.grpc-client-rate-limit-burst int
    	Rate limit burst for gRPC client.
  -ruler.client.grpc-compression string
    	Use compression when sending messages. Supported values are: 'gzip', 'snappy' and '' (disable compression)
  -ruler.client.grpc-max-recv-msg-size int
    	gRPC client max receive message size (bytes). (default 104857600)
  -ruler.client.grpc-max-send-msg-size int
    	gRPC client max send message size (bytes). (default 104857600)
  -ruler.client.tls-ca-path string
    	Path to the CA certificates to validate server certificate against. If not set, the host's root CA certificates are used.
  -ruler.client.tls-cert-path string
    	Path to the client certificate, which will be used for authenticating with the server. Also requires the key path to be configured.
  -ruler.client.tls-cipher-suites string
    	Override the default cipher suite list (separated by commas).
  -ruler.client.tls-enabled
    	Enable TLS in the GRPC client. This flag needs to be enabled when any other TLS flag is set. If set to false, insecure connection to gRPC server will be used.
  -ruler.client.tls-insecure-skip-verify
    	Skip validating server certificate.
  -ruler.client.tls-key-path string
    	Path to the key for the client certificate. Also requires the client certificate to be configured.
  -ruler.client.tls-min-version string
    	Override the default minimum TLS version. Allowed values: VersionTLS10, VersionTLS11, VersionTLS12, VersionTLS13
  -ruler.client.tls-server-name string
    	Override the expected name on the server certificate.
  -ruler.disabled-tenants comma-separated-list-of-strings
    	Comma separated list of tenants whose rules this ruler cannot evaluate. If specified, a ruler that would normally pick the specified tenant(s) for processing will ignore them instead. Subject to sharding.
  -ruler.enable-api
    	Enable the ruler config API. (default true)
  -ruler.enabled-tenants comma-separated-list-of-strings
    	Comma separated list of tenants whose rules this ruler can evaluate. If specified, only these tenants will be handled by ruler, otherwise this ruler can process rules from all tenants. Subject to sharding.
  -ruler.evaluation-delay-duration duration
    	Duration to delay the evaluation of rules to ensure the underlying metrics have been pushed. (default 1m)
  -ruler.evaluation-interval duration
    	How frequently to evaluate rules (default 1m0s)
  -ruler.external.url string
    	URL of alerts return path.
  -ruler.for-grace-period duration
    	This grace period controls which alerts the ruler restores after a restart. Alerts with "for" duration lower than this grace period are not restored after a ruler restart. This means that if the alerts have been firing before the ruler restarted, they will now go to pending state and then to firing again after their "for" duration expires. Alerts with "for" duration greater than or equal to this grace period that have been pending before the ruler restart will remain in pending state for at least this grace period. Alerts with "for" duration greater than or equal to this grace period that have been firing before the ruler restart will continue to be firing after the restart. (default 2m0s)
  -ruler.for-outage-tolerance duration
    	Max time to tolerate outage for restoring "for" state of alert. (default 1h0m0s)
  -ruler.max-rule-groups-per-tenant int
    	Maximum number of rule groups per-tenant. 0 to disable. (default 70)
  -ruler.max-rules-per-rule-group int
    	Maximum number of rules per rule group per-tenant. 0 to disable. (default 20)
  -ruler.notification-queue-capacity int
    	Capacity of the queue for notifications to be sent to the Alertmanager. (default 10000)
  -ruler.notification-timeout duration
    	HTTP timeout duration when sending notifications to the Alertmanager. (default 10s)
  -ruler.poll-interval duration
    	How frequently to poll for rule changes (default 1m0s)
  -ruler.query-frontend.address string
    	GRPC listen address of the query-frontend(s). Must be a DNS address (prefixed with dns:///) to enable client side load balancing.
  -ruler.query-frontend.grpc-client-config.backoff-max-period duration
    	Maximum delay when backing off. (default 10s)
  -ruler.query-frontend.grpc-client-config.backoff-min-period duration
    	Minimum delay when backing off. (default 100ms)
  -ruler.query-frontend.grpc-client-config.backoff-on-ratelimits
    	Enable backoff and retry when we hit ratelimits.
  -ruler.query-frontend.grpc-client-config.backoff-retries int
    	Number of times to backoff and retry before failing. (default 10)
  -ruler.query-frontend.grpc-client-config.grpc-client-rate-limit float
    	Rate limit for gRPC client; 0 means disabled.
  -ruler.query-frontend.grpc-client-config.grpc-client-rate-limit-burst int
    	Rate limit burst for gRPC client.
  -ruler.query-frontend.grpc-client-config.grpc-compression string
    	Use compression when sending messages. Supported values are: 'gzip', 'snappy' and '' (disable compression)
  -ruler.query-frontend.grpc-client-config.grpc-max-recv-msg-size int
    	gRPC client max receive message size (bytes). (default 104857600)
  -ruler.query-frontend.grpc-client-config.grpc-max-send-msg-size int
    	gRPC client max send message size (bytes). (default 104857600)
  -ruler.query-frontend.grpc-client-config.tls-ca-path string
    	Path to the CA certificates to validate server certificate against. If not set, the host's root CA certificates are used.
  -ruler.query-frontend.grpc-client-config.tls-cert-path string
    	Path to the client certificate, which will be used for authenticating with the server. Also requires the key path to be configured.
  -ruler.query-frontend.grpc-client-config.tls-cipher-suites string
    	Override the default cipher suite list (separated by commas).
  -ruler.query-frontend.grpc-client-config.tls-enabled
    	Enable TLS in the GRPC client. This flag needs to be enabled when any other TLS flag is set. If set to false, insecure connection to gRPC server will be used.
  -ruler.query-frontend.grpc-client-config.tls-insecure-skip-verify
    	Skip validating server certificate.
  -ruler.query-frontend.grpc-client-config.tls-key-path string
    	Path to the key for the client certificate. Also requires the client certificate to be configured.
  -ruler.query-frontend.grpc-client-config.tls-min-version string
    	Override the default minimum TLS version. Allowed values: VersionTLS10, VersionTLS11, VersionTLS12, VersionTLS13
  -ruler.query-frontend.grpc-client-config.tls-server-name string
    	Override the expected name on the server certificate.
  -ruler.query-frontend.query-result-response-format string
    	[experimental] Format to use when retrieving query results from query-frontends. Supported values: json, protobuf (default "json")
  -ruler.query-stats-enabled
    	Report the wall time for ruler queries to complete as a per-tenant metric and as an info level log message.
  -ruler.recording-rules-evaluation-enabled
    	[experimental] Controls whether recording rules evaluation is enabled. This configuration option can be used to forcefully disable recording rules evaluation on a per-tenant basis. (default true)
  -ruler.resend-delay duration
    	Minimum amount of time to wait before resending an alert to Alertmanager. (default 1m0s)
  -ruler.ring.consul.acl-token string
    	ACL Token used to interact with Consul.
  -ruler.ring.consul.cas-retry-delay duration
    	Maximum duration to wait before retrying a Compare And Swap (CAS) operation. (default 1s)
  -ruler.ring.consul.client-timeout duration
    	HTTP timeout when talking to Consul (default 20s)
  -ruler.ring.consul.consistent-reads
    	Enable consistent reads to Consul.
  -ruler.ring.consul.hostname string
    	Hostname and port of Consul. (default "localhost:8500")
  -ruler.ring.consul.watch-burst-size int
    	Burst size used in rate limit. Values less than 1 are treated as 1. (default 1)
  -ruler.ring.consul.watch-rate-limit float
    	Rate limit when watching key or prefix in Consul, in requests per second. 0 disables the rate limit. (default 1)
  -ruler.ring.etcd.dial-timeout duration
    	The dial timeout for the etcd connection. (default 10s)
  -ruler.ring.etcd.endpoints string
    	The etcd endpoints to connect to.
  -ruler.ring.etcd.max-retries int
    	The maximum number of retries to do for failed ops. (default 10)
  -ruler.ring.etcd.password string
    	Etcd password.
  -ruler.ring.etcd.tls-ca-path string
    	Path to the CA certificates to validate server certificate against. If not set, the host's root CA certificates are used.
  -ruler.ring.etcd.tls-cert-path string
    	Path to the client certificate, which will be used for authenticating with the server. Also requires the key path to be configured.
  -ruler.ring.etcd.tls-cipher-suites string
    	Override the default cipher suite list (separated by commas).
  -ruler.ring.etcd.tls-enabled
    	Enable TLS.
  -ruler.ring.etcd.tls-insecure-skip-verify
    	Skip validating server certificate.
  -ruler.ring.etcd.tls-key-path string
    	Path to the key for the client certificate. Also requires the client certificate to be configured.
  -ruler.ring.etcd.tls-min-version string
    	Override the default minimum TLS version. Allowed values: VersionTLS10, VersionTLS11, VersionTLS12, VersionTLS13
  -ruler.ring.etcd.tls-server-name string
    	Override the expected name on the server certificate.
  -ruler.ring.etcd.username string
    	Etcd username.
  -ruler.ring.heartbeat-period duration
    	Period at which to heartbeat to the ring. 0 = disabled. (default 15s)
  -ruler.ring.heartbeat-timeout duration
    	The heartbeat timeout after which rulers are considered unhealthy within the ring. 0 = never (timeout disabled). (default 1m0s)
  -ruler.ring.instance-addr string
    	IP address to advertise in the ring. Default is auto-detected.
  -ruler.ring.instance-id string
    	Instance ID to register in the ring. (default "<hostname>")
  -ruler.ring.instance-interface-names string
    	List of network interface names to look up when finding the instance IP address. (default [<private network interfaces>])
  -ruler.ring.instance-port int
    	Port to advertise in the ring (defaults to -server.grpc-listen-port).
  -ruler.ring.multi.mirror-enabled
    	Mirror writes to secondary store.
  -ruler.ring.multi.mirror-timeout duration
    	Timeout for storing value to secondary store. (default 2s)
  -ruler.ring.multi.primary string
    	Primary backend storage used by multi-client.
  -ruler.ring.multi.secondary string
    	Secondary backend storage used by multi-client.
  -ruler.ring.num-tokens int
    	Number of tokens for each ruler. (default 128)
  -ruler.ring.prefix string
    	The prefix for the keys in the store. Should end with a /. (default "rulers/")
  -ruler.ring.store string
    	Backend storage to use for the ring. Supported values are: consul, etcd, inmemory, memberlist, multi. (default "memberlist")
  -ruler.rule-path string
    	Directory to store temporary rule files loaded by the Prometheus rule managers. This directory is not required to be persisted between restarts. (default "./data-ruler/")
  -ruler.tenant-federation.enabled
    	Enable running rule groups against multiple tenants. The tenant IDs involved need to be in the rule group's 'source_tenants' field. If this flag is set to 'false' when there are already created federated rule groups, then these rules groups will be skipped during evaluations.
  -ruler.tenant-shard-size int
    	The tenant's shard size when sharding is used by ruler. Value of 0 disables shuffle sharding for the tenant, and tenant rules will be sharded across all ruler replicas.
  -runtime-config.file comma-separated-list-of-strings
    	Comma separated list of yaml files with the configuration that can be updated at runtime. Runtime config files will be merged from left to right.
  -runtime-config.reload-period duration
    	How often to check runtime config files. (default 10s)
  -server.graceful-shutdown-timeout duration
    	Timeout for graceful shutdowns (default 30s)
  -server.grpc-conn-limit int
    	Maximum number of simultaneous grpc connections, <=0 to disable
  -server.grpc-listen-address string
    	gRPC server listen address.
  -server.grpc-listen-network string
    	gRPC server listen network (default "tcp")
  -server.grpc-listen-port int
    	gRPC server listen port. (default 9095)
  -server.grpc-max-concurrent-streams uint
    	Limit on the number of concurrent streams for gRPC calls (0 = unlimited) (default 100)
  -server.grpc-max-recv-msg-size-bytes int
    	Limit on the size of a gRPC message this server can receive (bytes). (default 104857600)
  -server.grpc-max-send-msg-size-bytes int
    	Limit on the size of a gRPC message this server can send (bytes). (default 104857600)
  -server.grpc-tls-ca-path string
    	GRPC TLS Client CA path.
  -server.grpc-tls-cert-path string
    	GRPC TLS server cert path.
  -server.grpc-tls-client-auth string
    	GRPC TLS Client Auth type.
  -server.grpc-tls-key-path string
    	GRPC TLS server key path.
  -server.grpc.keepalive.max-connection-age duration
    	The duration for the maximum amount of time a connection may exist before it will be closed. Default: infinity (default 2562047h47m16.854775807s)
  -server.grpc.keepalive.max-connection-age-grace duration
    	An additive period after max-connection-age after which the connection will be forcibly closed. Default: infinity (default 2562047h47m16.854775807s)
  -server.grpc.keepalive.max-connection-idle duration
    	The duration after which an idle connection should be closed. Default: infinity (default 2562047h47m16.854775807s)
  -server.grpc.keepalive.min-time-between-pings duration
    	Minimum amount of time a client should wait before sending a keepalive ping. If client sends keepalive ping more often, server will send GOAWAY and close the connection. (default 10s)
  -server.grpc.keepalive.ping-without-stream-allowed
    	If true, server allows keepalive pings even when there are no active streams(RPCs). If false, and client sends ping when there are no active streams, server will send GOAWAY and close the connection. (default true)
  -server.grpc.keepalive.time duration
    	Duration after which a keepalive probe is sent in case of no activity over the connection., Default: 2h (default 2h0m0s)
  -server.grpc.keepalive.timeout duration
    	After having pinged for keepalive check, the duration after which an idle connection should be closed, Default: 20s (default 20s)
  -server.http-conn-limit int
    	Maximum number of simultaneous http connections, <=0 to disable
  -server.http-idle-timeout duration
    	Idle timeout for HTTP server (default 2m0s)
  -server.http-listen-address string
    	HTTP server listen address.
  -server.http-listen-network string
    	HTTP server listen network, default tcp (default "tcp")
  -server.http-listen-port int
    	HTTP server listen port. (default 8080)
  -server.http-read-timeout duration
    	Read timeout for HTTP server (default 30s)
  -server.http-tls-ca-path string
    	HTTP TLS Client CA path.
  -server.http-tls-cert-path string
    	HTTP server cert path.
  -server.http-tls-client-auth string
    	HTTP TLS Client Auth type.
  -server.http-tls-key-path string
    	HTTP server key path.
  -server.http-write-timeout duration
    	Write timeout for HTTP server (default 2m0s)
  -server.log-request-at-info-level-enabled
    	Optionally log requests at info level instead of debug level.
  -server.log-source-ips-enabled
    	Optionally log the source IPs.
  -server.log-source-ips-header string
    	Header field storing the source IPs. Only used if server.log-source-ips-enabled is true. If not set the default Forwarded, X-Real-IP and X-Forwarded-For headers are used
  -server.log-source-ips-regex string
    	Regex for matching the source IPs. Only used if server.log-source-ips-enabled is true. If not set the default Forwarded, X-Real-IP and X-Forwarded-For headers are used
  -server.path-prefix string
    	Base path to serve all API routes from (e.g. /v1/)
  -server.register-instrumentation
    	Register the intrumentation handlers (/metrics etc). (default true)
  -server.tls-cipher-suites string
    	Comma-separated list of cipher suites to use. If blank, the default Go cipher suites is used.
  -server.tls-min-version string
    	Minimum TLS version to use. Allowed values: VersionTLS10, VersionTLS11, VersionTLS12, VersionTLS13. If blank, the Go TLS minimum version is used.
  -shutdown-delay duration
    	[experimental] How long to wait between SIGTERM and shutdown. After receiving SIGTERM, Mimir will report not-ready status via /ready endpoint.
  -store-gateway.sharding-ring.consul.acl-token string
    	ACL Token used to interact with Consul.
  -store-gateway.sharding-ring.consul.cas-retry-delay duration
    	Maximum duration to wait before retrying a Compare And Swap (CAS) operation. (default 1s)
  -store-gateway.sharding-ring.consul.client-timeout duration
    	HTTP timeout when talking to Consul (default 20s)
  -store-gateway.sharding-ring.consul.consistent-reads
    	Enable consistent reads to Consul.
  -store-gateway.sharding-ring.consul.hostname string
    	Hostname and port of Consul. (default "localhost:8500")
  -store-gateway.sharding-ring.consul.watch-burst-size int
    	Burst size used in rate limit. Values less than 1 are treated as 1. (default 1)
  -store-gateway.sharding-ring.consul.watch-rate-limit float
    	Rate limit when watching key or prefix in Consul, in requests per second. 0 disables the rate limit. (default 1)
  -store-gateway.sharding-ring.etcd.dial-timeout duration
    	The dial timeout for the etcd connection. (default 10s)
  -store-gateway.sharding-ring.etcd.endpoints string
    	The etcd endpoints to connect to.
  -store-gateway.sharding-ring.etcd.max-retries int
    	The maximum number of retries to do for failed ops. (default 10)
  -store-gateway.sharding-ring.etcd.password string
    	Etcd password.
  -store-gateway.sharding-ring.etcd.tls-ca-path string
    	Path to the CA certificates to validate server certificate against. If not set, the host's root CA certificates are used.
  -store-gateway.sharding-ring.etcd.tls-cert-path string
    	Path to the client certificate, which will be used for authenticating with the server. Also requires the key path to be configured.
  -store-gateway.sharding-ring.etcd.tls-cipher-suites string
    	Override the default cipher suite list (separated by commas).
  -store-gateway.sharding-ring.etcd.tls-enabled
    	Enable TLS.
  -store-gateway.sharding-ring.etcd.tls-insecure-skip-verify
    	Skip validating server certificate.
  -store-gateway.sharding-ring.etcd.tls-key-path string
    	Path to the key for the client certificate. Also requires the client certificate to be configured.
  -store-gateway.sharding-ring.etcd.tls-min-version string
    	Override the default minimum TLS version. Allowed values: VersionTLS10, VersionTLS11, VersionTLS12, VersionTLS13
  -store-gateway.sharding-ring.etcd.tls-server-name string
    	Override the expected name on the server certificate.
  -store-gateway.sharding-ring.etcd.username string
    	Etcd username.
  -store-gateway.sharding-ring.heartbeat-period duration
    	Period at which to heartbeat to the ring. 0 = disabled. (default 15s)
  -store-gateway.sharding-ring.heartbeat-timeout duration
    	The heartbeat timeout after which store gateways are considered unhealthy within the ring. 0 = never (timeout disabled). This option needs be set both on the store-gateway, querier and ruler when running in microservices mode. (default 1m0s)
  -store-gateway.sharding-ring.instance-addr string
    	IP address to advertise in the ring. Default is auto-detected.
  -store-gateway.sharding-ring.instance-availability-zone string
    	The availability zone where this instance is running. Required if zone-awareness is enabled.
  -store-gateway.sharding-ring.instance-id string
    	Instance ID to register in the ring. (default "<hostname>")
  -store-gateway.sharding-ring.instance-interface-names string
    	List of network interface names to look up when finding the instance IP address. (default [<private network interfaces>])
  -store-gateway.sharding-ring.instance-port int
    	Port to advertise in the ring (defaults to -server.grpc-listen-port).
  -store-gateway.sharding-ring.multi.mirror-enabled
    	Mirror writes to secondary store.
  -store-gateway.sharding-ring.multi.mirror-timeout duration
    	Timeout for storing value to secondary store. (default 2s)
  -store-gateway.sharding-ring.multi.primary string
    	Primary backend storage used by multi-client.
  -store-gateway.sharding-ring.multi.secondary string
    	Secondary backend storage used by multi-client.
  -store-gateway.sharding-ring.prefix string
    	The prefix for the keys in the store. Should end with a /. (default "collectors/")
  -store-gateway.sharding-ring.replication-factor int
    	The replication factor to use when sharding blocks. This option needs be set both on the store-gateway, querier and ruler when running in microservices mode. (default 3)
  -store-gateway.sharding-ring.store string
    	Backend storage to use for the ring. Supported values are: consul, etcd, inmemory, memberlist, multi. (default "memberlist")
  -store-gateway.sharding-ring.tokens-file-path string
    	File path where tokens are stored. If empty, tokens are not stored at shutdown and restored at startup.
  -store-gateway.sharding-ring.unregister-on-shutdown
    	Unregister from the ring upon clean shutdown. (default true)
  -store-gateway.sharding-ring.wait-stability-max-duration duration
    	Maximum time to wait for ring stability at startup. If the store-gateway ring keeps changing after this period of time, the store-gateway will start anyway. (default 5m0s)
  -store-gateway.sharding-ring.wait-stability-min-duration duration
    	Minimum time to wait for ring stability at startup, if set to positive value.
  -store-gateway.sharding-ring.zone-awareness-enabled
    	True to enable zone-awareness and replicate blocks across different availability zones. This option needs be set both on the store-gateway, querier and ruler when running in microservices mode.
  -store-gateway.tenant-shard-size int
    	The tenant's shard size, used when store-gateway sharding is enabled. Value of 0 disables shuffle sharding for the tenant, that is all tenant blocks are sharded across all store-gateway replicas.
  -store.max-labels-query-length duration
    	Limit the time range (end - start time) of series, label names and values queries. This limit is enforced in the querier. If the requested time range is outside the allowed range, the request will not fail but will be manipulated to only query data within the allowed time range. 0 to disable.
  -store.max-query-length duration
    	Deprecated: Limit the query time range (end - start time). This limit is enforced in the querier (on the query possibly split by the query-frontend) and ruler. 0 to disable. This option is deprecated, use -querier.max-partial-query-length or -query-frontend.max-total-query-length instead.
  -target comma-separated-list-of-strings
    	Comma-separated list of components to include in the instantiated process. The default value 'all' includes all components that are required to form a functional Grafana Mimir instance in single-binary mode. Use the '-modules' command line flag to get a list of available components, and to see which components are included with 'all'. (default all)
  -tenant-federation.enabled
    	If enabled on all services, queries can be federated across multiple tenants. The tenant IDs involved need to be specified separated by a '|' character in the 'X-Scope-OrgID' header.
  -usage-stats.enabled
    	[experimental] Enable anonymous usage reporting. (default true)
  -usage-stats.installation-mode string
    	[experimental] Installation mode. Supported values: custom, helm, jsonnet. (default "custom")
  -validation.create-grace-period duration
    	Controls how far into the future incoming samples are accepted compared to the wall clock. Any sample with timestamp `t` will be rejected if `t > (now + validation.create-grace-period)`. Also used by query-frontend to avoid querying too far into the future. 0 to disable. (default 10m)
  -validation.enforce-metadata-metric-name
    	Enforce every metadata has a metric name. (default true)
  -validation.max-label-names-per-series int
    	Maximum number of label names per series. (default 30)
  -validation.max-length-label-name int
    	Maximum length accepted for label names (default 1024)
  -validation.max-length-label-value int
    	Maximum length accepted for label value. This setting also applies to the metric name (default 2048)
  -validation.max-metadata-length int
    	Maximum length accepted for metric metadata. Metadata refers to Metric Name, HELP and UNIT. Longer metadata is dropped except for HELP which is truncated. (default 1024)
  -validation.separate-metrics-group-label string
    	[experimental] Label used to define the group label for metrics separation. For each write request, the group is obtained from the first non-empty group label from the first timeseries in the incoming list of timeseries. Specific distributor and ingester metrics will be further separated adding a 'group' label with group label's value. Currently applies to the following metrics: cortex_discarded_samples_total
  -vault.enabled
    	[experimental] Enables fetching of keys and certificates from Vault
  -vault.mount-path string
    	[experimental] Location of secrets engine within Vault
  -vault.token string
    	[experimental] Token used to authenticate with Vault
  -vault.url string
    	[experimental] Location of the Vault server
  -version
    	Print application version and exit.<|MERGE_RESOLUTION|>--- conflicted
+++ resolved
@@ -1240,11 +1240,7 @@
   -ingester.metadata-retain-period duration
     	Period at which metadata we have not seen will remain in memory before being deleted. (default 10m0s)
   -ingester.native-histograms-ingestion-enabled
-<<<<<<< HEAD
-    	[experimental] Enable ingestion of native histogram samples. If true, -query-frontend.query-result-response-format must be set to 'protobuf' otherwise query sharding will fail. If false, native histogram samples are ignored without an error.
-=======
     	[experimental] Enable ingestion of native histogram samples. If false, native histogram samples are ignored without an error. To query native histograms with query-sharding enabled make sure to set -query-frontend.query-result-response-format to 'protobuf'.
->>>>>>> 88ee82f1
   -ingester.out-of-order-blocks-external-label-enabled
     	[experimental] Whether the shipper should label out-of-order blocks with an external label before uploading them. Setting this label will compact out-of-order blocks separately from non-out-of-order blocks
   -ingester.out-of-order-time-window duration
