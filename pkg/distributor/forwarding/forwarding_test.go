--- conflicted
+++ resolved
@@ -169,12 +169,8 @@
 	const tenant = "tenant"
 	for _, tc := range tcs {
 		t.Run(tc.name, func(t *testing.T) {
-<<<<<<< HEAD
-			forwarder := NewForwarder(nil, tc.config)
-=======
 			reg := prometheus.NewRegistry()
 			forwarder := NewForwarder(reg, tc.config)
->>>>>>> 017a738e
 			urls := make([]string, len(tc.remoteStatusCodes))
 			closers := make([]func(), len(tc.remoteStatusCodes))
 			expectedErrorsByStatusCode := make(map[int]int)
